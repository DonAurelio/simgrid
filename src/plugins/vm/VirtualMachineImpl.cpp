--- conflicted
+++ resolved
@@ -147,15 +147,11 @@
     THROWF(vm_error, 0, "Actor %s cannot suspend the VM %s in which it runs", issuer->get_cname(),
            piface_->get_cname());
 
-<<<<<<< HEAD
-  auto& process_list = piface_->pimpl_->process_list_;
-=======
->>>>>>> 856f8fd5
-  XBT_DEBUG("suspend VM(%s), where %zu processes exist", piface_->get_cname(), process_list.size());
+  XBT_DEBUG("suspend VM(%s), where %zu processes exist", piface_->get_cname(), process_list_.size());
 
   action_->suspend();
 
-  for (auto& smx_process : process_list) {
+  for (auto& smx_process : process_list_) {
     XBT_DEBUG("suspend %s", smx_process.get_cname());
     smx_process.suspend(issuer);
   }
@@ -170,15 +166,11 @@
   if (get_state() != s4u::VirtualMachine::state::SUSPENDED)
     THROWF(vm_error, 0, "Cannot resume VM %s: it was not suspended", piface_->get_cname());
 
-<<<<<<< HEAD
-  auto& process_list = piface_->pimpl_->process_list_;
-=======
->>>>>>> 856f8fd5
-  XBT_DEBUG("Resume VM %s, containing %zu processes.", piface_->get_cname(), process_list.size());
+  XBT_DEBUG("Resume VM %s, containing %zu processes.", piface_->get_cname(), process_list_.size());
 
   action_->resume();
 
-  for (auto& smx_process : process_list) {
+  for (auto& smx_process : process_list_) {
     XBT_DEBUG("resume %s", smx_process.get_cname());
     smx_process.resume();
   }
@@ -214,13 +206,9 @@
     XBT_VERB("Shutting down the VM %s even if it's not running but %s", piface_->get_cname(), stateName);
   }
 
-<<<<<<< HEAD
-  auto& process_list = piface_->pimpl_->process_list_;
-=======
->>>>>>> 856f8fd5
-  XBT_DEBUG("shutdown VM %s, that contains %zu processes", piface_->get_cname(), process_list.size());
-
-  for (auto& smx_process : process_list) {
+  XBT_DEBUG("shutdown VM %s, that contains %zu processes", piface_->get_cname(), process_list_.size());
+
+  for (auto& smx_process : process_list_) {
     XBT_DEBUG("kill %s@%s on behalf of %s which shutdown that VM.", smx_process.get_cname(),
               smx_process.host_->get_cname(), issuer->get_cname());
     SIMIX_process_kill(&smx_process, issuer);
