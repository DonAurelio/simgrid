/* Copyright (c) 2008-2023. The SimGrid Team. All rights reserved.          */

/* This program is free software; you can redistribute it and/or modify it
 * under the terms of the license (GNU LGPL) which comes with this package. */

#include "src/mc/api/State.hpp"
#include "src/mc/mc_config.hpp"

#include <boost/range/algorithm.hpp>

XBT_LOG_NEW_DEFAULT_SUBCATEGORY(mc_state, mc, "Logging specific to MC states");

namespace simgrid::mc {

long State::expended_states_ = 0;

State::State(const RemoteApp& remote_app) : default_transition(std::make_unique<Transition>()), num_(++expended_states_)
{
  remote_app.get_actors_status(actors_to_run_);

  transition_ = default_transition.get();

  /* Stateful model checking */
  if ((_sg_mc_checkpoint > 0 && (num_ % _sg_mc_checkpoint == 0)) || _sg_mc_termination) {
    system_state_ = std::make_shared<simgrid::mc::Snapshot>(num_);
  }
}

State::State(const RemoteApp& remote_app, const State* previous_state) : num_(++expended_states_)
{

  remote_app.get_actors_status(actors_to_run_);

  /* Stateful model checking */
  if ((_sg_mc_checkpoint > 0 && (num_ % _sg_mc_checkpoint == 0)) || _sg_mc_termination) {
    system_state_ = std::make_shared<simgrid::mc::Snapshot>(num_);
  }

  /* For each actor in the previous sleep set, keep it if it is not dependent with current transition.
   * And if we kept it and the actor is enabled in this state, mark the actor as already done, so that
   * it is not explored*/
  for (auto & [aid, transition] : previous_state->get_sleep_set()) {
      
      if (not previous_state->get_transition()->depends(&transition)) {
	      
	  sleep_set_.emplace(aid, transition);
	  if (actors_to_run_.count(aid) != 0) {
	      XBT_DEBUG("Actor %ld will not be explored, for it is in the sleep set", aid);

	      actors_to_run_.at(aid).mark_done();
	  }
      }
      else
	  XBT_DEBUG("Transition >>%s<< removed from the sleep set because it was dependent with >>%s<<", transition.to_string().c_str(), previous_state->get_transition()->to_string().c_str());
  
  }
    
}
    
std::size_t State::count_todo() const
{
  return boost::range::count_if(this->actors_to_run_, [](auto& pair) { return pair.second.is_todo(); });
}

void State::mark_all_todo() 
{
    for (auto & [aid, actor] : actors_to_run_) {

	if (actor.is_enabled() and not actor.is_done() and not actor.is_todo())
	    actor.mark_todo();
	
    }
}
    
Transition* State::get_transition() const
{
<<<<<<< HEAD
    return transition_;
=======
  if (transition_ == nullptr) {
    return default_transition.get();
  }
  return transition_;
>>>>>>> 0c9d592f
}

aid_t State::next_transition() const
{
  XBT_DEBUG("Search for an actor to run. %zu actors to consider", actors_to_run_.size());
  for (auto const& [aid, actor] : actors_to_run_) {
    /* Only consider actors (1) marked as interleaving by the checker and (2) currently enabled in the application */
      if (not actor.is_todo() || not actor.is_enabled() || actor.is_done()) {

	  if (not actor.is_todo())
	      XBT_DEBUG("Can't run actor %ld because it is not todo", aid); 

	  if (not actor.is_enabled())
	      XBT_DEBUG("Can't run actor %ld because it is not enabled", aid);

	  if (actor.is_done())
	      XBT_DEBUG("Can't run actor %ld because it has already been done", aid);

	  
	  continue;


      }

    return aid;
  }
  return -1;
}

void State::execute_next(aid_t next)
{
  // This actor is ready to be executed. Execution involves three phases:

  // 1. Identify the appropriate ActorState to prepare for execution
  // when simcall_handle will be called on it
  auto& actor_state                        = actors_to_run_.at(next);
  const unsigned times_considered          = actor_state.do_consider();
  const auto* expected_executed_transition = actor_state.get_transition(times_considered);
  xbt_assert(expected_executed_transition != nullptr,
             "Expected a transition with %u times considered to be noted in actor %ld", times_considered, next);

  XBT_DEBUG("Let's run actor %ld (times_considered = %u)", next, times_considered);

  // 2. Execute the actor according to the preparation above
  Transition::executed_transitions_++;
  auto* just_executed = mc_model_checker->handle_simcall(next, times_considered, true);
  xbt_assert(just_executed->type_ == expected_executed_transition->type_,
             "The transition that was just executed by actor %ld, viz:\n"
             "%s\n"
             "is not what was purportedly scheduled to execute, which was:\n"
             "%s\n",
             next, just_executed->to_string().c_str(), expected_executed_transition->to_string().c_str());

  // 3. Update the state with the newest information. This means recording
  // both
  //  1. what action was last taken from this state (viz. `executed_transition`)
  //  2. what action actor `next` was able to take given `times_considered`
  // The latter update is important as *more* information is potentially available
  // about a transition AFTER it has executed.
  transition_ = just_executed;

  auto executed_transition = std::unique_ptr<Transition>(just_executed);
  actor_state.set_transition(std::move(executed_transition), times_considered);

  mc_model_checker->wait_for_requests();
}
} // namespace simgrid::mc<|MERGE_RESOLUTION|>--- conflicted
+++ resolved
@@ -74,14 +74,10 @@
     
 Transition* State::get_transition() const
 {
-<<<<<<< HEAD
+    if (transition_ == nullptr) {
+        return default_transition.get();
+    }
     return transition_;
-=======
-  if (transition_ == nullptr) {
-    return default_transition.get();
-  }
-  return transition_;
->>>>>>> 0c9d592f
 }
 
 aid_t State::next_transition() const
