# We ignore the LD_PRELOAD lines from the expected output because they contain the build path
! ignore .*LD_PRELOAD.*

$ $VALGRIND_NO_TRACE_CHILDREN ${bindir:=.}/../../bin/simgrid-mc --cfg=model-check/reduction:odpor --cfg=model-check/setenv:LD_PRELOAD=${libdir:=.}/libsthread.so ${bindir:=.}/mcmini/mcmini-simple_cond_broadcast_ok 3
> [0.000000] [xbt_cfg/INFO] Configuration change: Set 'model-check/reduction' to 'odpor'
> [0.000000] [mc_dfs/INFO] Start a DFS exploration. Reduction is: odpor.
<<<<<<< HEAD
> [0.000000] [mc_dfs/INFO] DFS exploration ended. 2201 unique states visited; 130 explored traces (1700 transition replays, 3901 states visited overall)
=======
> [0.000000] [mc_dfs/INFO] DFS exploration ended. 4031 unique states visited; 379 backtracks (5674 transition replays, 9705 states visited overall)
>>>>>>> f92c3992
<|MERGE_RESOLUTION|>--- conflicted
+++ resolved
@@ -4,8 +4,4 @@
 $ $VALGRIND_NO_TRACE_CHILDREN ${bindir:=.}/../../bin/simgrid-mc --cfg=model-check/reduction:odpor --cfg=model-check/setenv:LD_PRELOAD=${libdir:=.}/libsthread.so ${bindir:=.}/mcmini/mcmini-simple_cond_broadcast_ok 3
 > [0.000000] [xbt_cfg/INFO] Configuration change: Set 'model-check/reduction' to 'odpor'
 > [0.000000] [mc_dfs/INFO] Start a DFS exploration. Reduction is: odpor.
-<<<<<<< HEAD
-> [0.000000] [mc_dfs/INFO] DFS exploration ended. 2201 unique states visited; 130 explored traces (1700 transition replays, 3901 states visited overall)
-=======
-> [0.000000] [mc_dfs/INFO] DFS exploration ended. 4031 unique states visited; 379 backtracks (5674 transition replays, 9705 states visited overall)
->>>>>>> f92c3992
+> [0.000000] [mc_dfs/INFO] DFS exploration ended. 4421 unique states visited; 417 explored traces (6221 transition replays, 10642 states visited overall)