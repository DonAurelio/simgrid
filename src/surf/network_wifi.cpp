/* Copyright (c) 2019-2020. The SimGrid Team. All rights reserved.          */

/* This program is free software; you can redistribute it and/or modify it
 * under the terms of the license (GNU LGPL) which comes with this package. */

#include "network_wifi.hpp"
#include "simgrid/s4u/Host.hpp"
#include "src/surf/surf_interface.hpp"

XBT_LOG_EXTERNAL_DEFAULT_CATEGORY(surf_network);

namespace simgrid {
namespace kernel {
namespace resource {

/************
 * Resource *
 ************/

NetworkWifiLink::NetworkWifiLink(NetworkCm02Model* model, const std::string& name, std::vector<double> bandwidths,
                                 lmm::System* system)
    : LinkImpl(model, name, system->constraint_new(this, 1))
{
  for (auto bandwidth : bandwidths)
    bandwidths_.push_back({bandwidth, 1.0, nullptr});

  simgrid::s4u::Link::on_creation(*get_iface());
}

void NetworkWifiLink::set_host_rate(const s4u::Host* host, int rate_level)
{
  auto insert_done = host_rates_.insert(std::make_pair(host->get_name(), rate_level));
  if (insert_done.second == false)
    insert_done.first->second = rate_level;

  // Each time we add a host, we refresh the decay model
  refresh_decay_bandwidths();
}

double NetworkWifiLink::get_host_rate(const s4u::Host* host)
{
  std::map<xbt::string, int>::iterator host_rates_it;
  host_rates_it = host_rates_.find(host->get_name());

  if (host_rates_it == host_rates_.end())
    return -1;

  int rate_id = host_rates_it->second;
  xbt_assert(rate_id >= 0,
             "Negative host wifi rate levels are invalid but host '%s' uses %d as a rate level on link '%s'",
             host->get_cname(), rate_id, this->get_cname());
  xbt_assert(rate_id < (int)bandwidths_.size(),
             "Link '%s' only has %zu wifi rate levels, so the provided level %d is invalid for host '%s'.",
             this->get_cname(), bandwidths_.size(), rate_id, host->get_cname());

  Metric rate = use_decay_model_ ? decay_bandwidths_[rate_id] : bandwidths_[rate_id];
  return rate.peak * rate.scale;
}

s4u::Link::SharingPolicy NetworkWifiLink::get_sharing_policy()
{
  return s4u::Link::SharingPolicy::WIFI;
}

int NetworkWifiLink::get_host_count()
{
  return host_rates_.size();
}

void NetworkWifiLink::refresh_decay_bandwidths(){
  // Compute number of STAtion on the Access Point
<<<<<<< HEAD
  size_t nSTA = host_rates_.size();
=======
  int nSTA = get_host_count();
>>>>>>> 05049d03

  std::vector<Metric> new_bandwidths;
  for (auto bandwidth : bandwidths_){
    // Instantiate decay model relatively to the actual bandwidth
    double max_bw=bandwidth.peak;
    double min_bw=bandwidth.peak-(wifi_max_rate_-wifi_min_rate_);
    double model_rate=bandwidth.peak-(wifi_max_rate_-model_rate_);

    xbt_assert(min_bw > 0, "Your WIFI link is using bandwidth(s) which is too low for the decay model.");

    double N0=max_bw-min_bw;
    double lambda=(-log(model_rate-min_bw)+log(N0))/model_n_;
    // Since decay model start at 0 we should use (nSTA-1)
    double new_peak=N0*exp(-lambda*(nSTA-1))+min_bw;
    new_bandwidths.push_back({new_peak, 1.0, nullptr});
  }
  decay_bandwidths_=new_bandwidths;
}

bool NetworkWifiLink::toggle_decay_model(){
  use_decay_model_=!use_decay_model_;
  return(use_decay_model_);
}

  
} // namespace resource
} // namespace kernel
} // namespace simgrid<|MERGE_RESOLUTION|>--- conflicted
+++ resolved
@@ -69,11 +69,7 @@
 
 void NetworkWifiLink::refresh_decay_bandwidths(){
   // Compute number of STAtion on the Access Point
-<<<<<<< HEAD
-  size_t nSTA = host_rates_.size();
-=======
   int nSTA = get_host_count();
->>>>>>> 05049d03
 
   std::vector<Metric> new_bandwidths;
   for (auto bandwidth : bandwidths_){
