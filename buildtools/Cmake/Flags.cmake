--- conflicted
+++ resolved
@@ -50,19 +50,11 @@
   set(optCFLAGS "-O0 ")
   # But you can still optimize this:
   foreach(s
-<<<<<<< HEAD
-      src/xbt/mmalloc/mm.c
-      src/xbt/snprintf.c src/xbt/log.c
-      # For some reason, this fails to work when optimizing dynar.c:
-      # src/xbt/dynar.c
-      src/xbt/set.c src/xbt/setset.c src/xbt/backtrace_linux.c
-=======
       # src/xbt/mmalloc/mm.c
       # src/xbt/snprintf.c src/xbt/log.c
       # src/xbt/dynar.c
       # src/xbt/set.c src/xbt/setset.c
       # src/xbt/backtrace_linux.c
->>>>>>> 91e090a1
       src/mc/mc_dwarf_expression.c src/mc/mc_dwarf.c src/mc/mc_member.c
       src/mc/mc_snapshot.c src/mc/mc_page_store.cpp src/mc/mc_page_snapshot.cpp
       src/mc/mc_compare.cpp src/mc/mc_diff.c
