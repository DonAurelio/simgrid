--- conflicted
+++ resolved
@@ -3,22 +3,8 @@
 .build: &build
   script:
   - apt-get update
-<<<<<<< HEAD
-  - apt-get install -y python3-pip cmake doxygen libboost-all-dev libboost-dev fig2dev
+  - apt-get install -y python3-pip doxygen libboost-all-dev libboost-dev fig2dev
   - pip3 install --requirement docs/requirements.txt 
-  - cmake -Denable_documentation=ON .
-  - make documentation
-  - mkdir docs/doxyoutput
-  - cp -r doc/xml docs/doxyoutput
-=======
-  - apt-get install -y python3-sphinx doxygen python3-breathe python3-sphinx-rtd-theme pip3
-  - apt-get install -y cmake doxygen libboost-all-dev libboost-dev
-  - pip3 install --no-deps exhale
-  - cmake -Denable_documentation=ON .
-  - make documentation
-  - mkdir docs/doxyoutput
-  - mv doc/xml docs/doxyoutput
->>>>>>> 4ccbacb5
   - cd docs
   - sphinx-build -M html source/ build/
   - mv build/html ../public
