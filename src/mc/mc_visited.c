--- conflicted
+++ resolved
@@ -69,18 +69,12 @@
   mc_process_t process = &(mc_model_checker->process);
   mc_visited_pair_t pair = NULL;
   pair = xbt_new0(s_mc_visited_pair_t, 1);
-<<<<<<< HEAD
-  pair->graph_state = MC_state_new();
-  pair->graph_state->system_state = MC_take_snapshot(pair_num);
+  pair->graph_state = graph_state;
+  if(pair->graph_state->system_state == NULL)
+    pair->graph_state->system_state = MC_take_snapshot(pair_num);
   pair->heap_bytes_used = mmalloc_get_bytes_used_remote(
     MC_process_get_heap(process)->heaplimit,
     MC_process_get_malloc_info(process));
-=======
-  pair->graph_state = graph_state;
-  if(pair->graph_state->system_state == NULL)
-    pair->graph_state->system_state = MC_take_snapshot(pair_num);
-  pair->heap_bytes_used = mmalloc_get_bytes_used(std_heap);
->>>>>>> 0ccbaaa8
   pair->nb_processes = xbt_swag_size(simix_global->process_list);
   pair->automaton_state = automaton_state;
   pair->num = pair_num;
@@ -289,36 +283,6 @@
          return new_state->other_num;
          } */
 
-<<<<<<< HEAD
-      cursor = min;
-      while (cursor <= max) {
-        state_test =
-            (mc_visited_state_t) xbt_dynar_get_as(visited_states, cursor,
-                                                  mc_visited_state_t);
-        if (snapshot_compare(state_test, new_state) == 0) {
-          // The state has been visited:
-
-          if (state_test->other_num == -1)
-            new_state->other_num = state_test->num;
-          else
-            new_state->other_num = state_test->other_num;
-          if (dot_output == NULL)
-            XBT_DEBUG("State %d already visited ! (equal to state %d)",
-                      new_state->num, state_test->num);
-          else
-            XBT_DEBUG
-                ("State %d already visited ! (equal to state %d (state %d in dot_output))",
-                 new_state->num, state_test->num, new_state->other_num);
-
-          /* Replace the old state with the new one (with a bigger num) 
-             (when the max number of visited states is reached,  the oldest 
-             one is removed according to its number (= with the min number) */
-          xbt_dynar_remove_at(visited_states, cursor, NULL);
-          xbt_dynar_insert_at(visited_states, cursor, &new_state);
-
-          mmalloc_set_current_heap(heap);
-          return state_test;
-=======
       if(!partial_comm && initial_global_state->initial_communications_pattern_done){
 
         cursor = min;
@@ -343,12 +307,10 @@
             xbt_dynar_insert_at(visited_states, cursor, &new_state);
             XBT_DEBUG("Replace visited state %d with the new visited state %d", state_test->num, new_state->num);
 
-            if (!mc_mem_set)
-              MC_SET_STD_HEAP;
+            mmalloc_set_current_heap(heap);
             return state_test;
           }
           cursor++;
->>>>>>> 0ccbaaa8
         }
       }
       
@@ -480,14 +442,8 @@
               } else {
                 MC_visited_pair_delete(pair_test);
               }
-<<<<<<< HEAD
               mmalloc_set_current_heap(heap);
-              return new_pair->other_num;
-=======
-              if (!mc_mem_set)
-                MC_SET_STD_HEAP;
               return new_visited_pair->other_num;
->>>>>>> 0ccbaaa8
             }
           }
         }
