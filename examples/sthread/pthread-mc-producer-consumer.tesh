# We ignore the LD_PRELOAD lines from the expected output because they contain the build path
! ignore .*LD_PRELOAD.*

$ $VALGRIND_NO_TRACE_CHILDREN ${bindir:=.}/../../bin/simgrid-mc --cfg=model-check/setenv:LD_PRELOAD=${libdir:=.}/libsthread.so ${bindir:=.}/pthread-producer-consumer -q  -C 1 -P 1
> [0.000000] [mc_dfs/INFO] Start a DFS exploration. Reduction is: dpor.
> [0.000000] [mc_dfs/INFO] DFS exploration ended. 689 unique states visited; 54 explored traces (1112 transition replays, 1801 states visited overall)

$ $VALGRIND_NO_TRACE_CHILDREN ${bindir:=.}/../../bin/simgrid-mc --cfg=model-check/reduction:sdpor --cfg=model-check/setenv:LD_PRELOAD=${libdir:=.}/libsthread.so ${bindir:=.}/pthread-producer-consumer -q  -C 1 -P 1
> [0.000000] [xbt_cfg/INFO] Configuration change: Set 'model-check/reduction' to 'sdpor'
> [0.000000] [mc_dfs/INFO] Start a DFS exploration. Reduction is: sdpor.
<<<<<<< HEAD
> [0.000000] [mc_dfs/INFO] DFS exploration ended. 617 unique states visited; 30 explored traces (524 transition replays, 1141 states visited overall)
=======
> [0.000000] [mc_dfs/INFO] DFS exploration ended. 689 unique states visited; 53 backtracks (1112 transition replays, 1801 states visited overall)
>>>>>>> f92c3992

$ $VALGRIND_NO_TRACE_CHILDREN ${bindir:=.}/../../bin/simgrid-mc --cfg=model-check/reduction:odpor --cfg=model-check/setenv:LD_PRELOAD=${libdir:=.}/libsthread.so ${bindir:=.}/pthread-producer-consumer -q  -C 1 -P 1
> [0.000000] [xbt_cfg/INFO] Configuration change: Set 'model-check/reduction' to 'odpor'
> [0.000000] [mc_dfs/INFO] Start a DFS exploration. Reduction is: odpor.
<<<<<<< HEAD
> [0.000000] [mc_dfs/INFO] DFS exploration ended. 617 unique states visited; 30 explored traces (524 transition replays, 1141 states visited overall)
=======
> [0.000000] [mc_dfs/INFO] DFS exploration ended. 689 unique states visited; 53 backtracks (1112 transition replays, 1801 states visited overall)
>>>>>>> f92c3992
<|MERGE_RESOLUTION|>--- conflicted
+++ resolved
@@ -8,17 +8,22 @@
 $ $VALGRIND_NO_TRACE_CHILDREN ${bindir:=.}/../../bin/simgrid-mc --cfg=model-check/reduction:sdpor --cfg=model-check/setenv:LD_PRELOAD=${libdir:=.}/libsthread.so ${bindir:=.}/pthread-producer-consumer -q  -C 1 -P 1
 > [0.000000] [xbt_cfg/INFO] Configuration change: Set 'model-check/reduction' to 'sdpor'
 > [0.000000] [mc_dfs/INFO] Start a DFS exploration. Reduction is: sdpor.
-<<<<<<< HEAD
-> [0.000000] [mc_dfs/INFO] DFS exploration ended. 617 unique states visited; 30 explored traces (524 transition replays, 1141 states visited overall)
-=======
-> [0.000000] [mc_dfs/INFO] DFS exploration ended. 689 unique states visited; 53 backtracks (1112 transition replays, 1801 states visited overall)
->>>>>>> f92c3992
+> [0.000000] [mc_dfs/INFO] DFS exploration ended. 689 unique states visited; 54 explored traces (1112 transition replays, 1801 states visited overall)
 
 $ $VALGRIND_NO_TRACE_CHILDREN ${bindir:=.}/../../bin/simgrid-mc --cfg=model-check/reduction:odpor --cfg=model-check/setenv:LD_PRELOAD=${libdir:=.}/libsthread.so ${bindir:=.}/pthread-producer-consumer -q  -C 1 -P 1
 > [0.000000] [xbt_cfg/INFO] Configuration change: Set 'model-check/reduction' to 'odpor'
 > [0.000000] [mc_dfs/INFO] Start a DFS exploration. Reduction is: odpor.
-<<<<<<< HEAD
-> [0.000000] [mc_dfs/INFO] DFS exploration ended. 617 unique states visited; 30 explored traces (524 transition replays, 1141 states visited overall)
-=======
-> [0.000000] [mc_dfs/INFO] DFS exploration ended. 689 unique states visited; 53 backtracks (1112 transition replays, 1801 states visited overall)
->>>>>>> f92c3992
+> [0.000000] [mc_dfs/INFO] DFS exploration ended. 689 unique states visited; 54 explored traces (1112 transition replays, 1801 states visited overall)
+
+$ $VALGRIND_NO_TRACE_CHILDREN ${bindir:=.}/../../bin/simgrid-mc --cfg=model-check/reduction:odpor --cfg=model-check/exploration-algo:BFS --cfg=model-check/setenv:LD_PRELOAD=${libdir:=.}/libsthread.so ${bindir:=.}/pthread-producer-consumer -q  -C 1 -P 1
+> [0.000000] [xbt_cfg/INFO] Configuration change: Set 'model-check/reduction' to 'odpor'
+> [0.000000] [xbt_cfg/INFO] Configuration change: Set 'model-check/exploration-algo' to 'BFS'
+> [0.000000] [mc_bfs/INFO] Start a BFS exploration. Reduction is: odpor.
+> [0.000000] [mc_bfs/INFO] BFS exploration ended. 689 unique states visited; 54 explored traces (1112 transition replays, 1801 states visited overall)
+
+$ $VALGRIND_NO_TRACE_CHILDREN ${bindir:=.}/../../bin/simgrid-mc --cfg=model-check/reduction:odpor --cfg=model-check/exploration-algo:BFS --cfg=model-check/strategy:min_context_switch --cfg=model-check/setenv:LD_PRELOAD=${libdir:=.}/libsthread.so ${bindir:=.}/pthread-producer-consumer -q  -C 1 -P 1
+> [0.000000] [xbt_cfg/INFO] Configuration change: Set 'model-check/reduction' to 'odpor'
+> [0.000000] [xbt_cfg/INFO] Configuration change: Set 'model-check/exploration-algo' to 'BFS'
+> [0.000000] [xbt_cfg/INFO] Configuration change: Set 'model-check/strategy' to 'min_context_switch'
+> [0.000000] [mc_bfs/INFO] Start a BFS exploration. Reduction is: odpor.
+> [0.000000] [mc_bfs/INFO] BFS exploration ended. 649 unique states visited; 54 explored traces (1152 transition replays, 1801 states visited overall)