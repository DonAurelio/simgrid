SimGrid (3.32.1) not released yet (target december 22)

General:
 - SimGrid now requires a compiler with C++17 support for public headers too.
   Sibling projects should upgrade their FindSimGrid.cmake
 - Remove the MSG API: its EOL was scheduled for 2020.
 - Remove the Java bindings: they were limited to the MSG interface.
 - On Windows, you now need to install WSL2 as the native builds are now disabled.
   It was not really working anyway.
 - Support for 32bits architecture is not tested anymore on our CI infrastructure.
   It may break in the future, but we think that nobody's using SimGrid on 32 bits.
 - Remove the surf module. It was replaced by the kernel/models module, and that
   refactoring took almost 10 years to properly complete.

S4U:
 - Activity::set_remaining() is not public anymore. Use for example
   Comm::set_payload_size() to change the size of the simulated data.
 - New function: Engine::flatify_platform(), to get a fully detailed vision of the
   configured platform.
 - Full simDAG integration: Activity::start() actually starts only when all dependencies
   are fullfiled. If it cannot be started right away, it will start as soon as it becomes
   possible.
 - Allow to set a concurrency limit on disks and hosts, as it was already the case for links.
 - Rename Link::get_usage() to Link::get_load() for consistency with Host::
 - Every signal now come with a static version that is invoked for every object of that class,
   and an instance version that is invoked for this specific object only. For example, 
   s4u::Actor::on_suspend_cb() adds a callback that is invoked for the suspend of any actor while
   s4u::Actor::on_this_suspend_cb() adds a callback for this specific actor only.
 - Activity::on_suspended_cb() is renamed to Activity::on_suspend_cb(), and fired right before the suspend.
 - Activity::on_resumed_cb() is renamed to Activity::on_resume_cb(), and fired right before the resume.
 - Resource::on_state_change_cb() is renamed to Resource::on_onoff_cb() to distinguish from the
   Activity::on_state_change_cb() that is related to the activity state machine, not on/off.
 - Activity signals (veto, suspend, resume, completion) are now specialized by activity class.
   That is, callbacks registered in Exec::on_suspend_cb will not be fired for Comms nor Ios.

New S4U plugins:
 - Operation: They are designed to represent workflows, i.e, graphs of repeatable Activities.
   See the examples under examples/cpp/operation-* and the documentation in the Plugins page.
 - Battery: Enable the management of batteries on hosts.
   See the examples under examples/cpp/battery-* and the documentation in the Plugins page.

<<<<<<< HEAD
=======
New plugin: Operation
 - Operations are designed to represent workflows, i.e, graphs of repeatable Activities.
 - Documentation: https://simgrid.frama.io/simgrid/Plugins.html#operation
 - Examples: examples/cpp/operation-*

New plugin: Battery
 - Enable the management of batteries on hosts.
 - Documentation: https://simgrid.frama.io/simgrid/Plugins.html#battery
 - Examples: examples/cpp/battery-*

New plugin: Photovoltaic
 - Enable the management of photovoltaic panels on hosts.
 - Documentation: https://simgrid.frama.io/simgrid/Plugins.html#photovoltaic
 - Examples: examples/cpp/photovoltaic-*
  
>>>>>>> a7d97238
Kernel:
 - optimize an internal datastructure (use a set instead of a list for ongoing activities),
   leading to a potentially big performance gain, in particular with many detached comms.

MPI:
 - New option smpi/barrier-collectives to add a barrier to some collectives
   to detect dangerous code that /may/ work on some MPI implems.
 - New function SMPI_app_instance_start() to easily start a MPI instance in your S4U simulation.

Models:
 - Write the section of the manual about models, at least.
 - WiFi: the total capacity of a link depends on the amout of flows on that link.
   - Use the nonlinear callback feature of LMM to reflect this.
   - Calibration values can be changed to match different MCS configurations
   - See the example teshsuite/models/wifi_usage_decay/wifi_usage_decay.cpp
   - See also "A Flow-Level Wi-Fi Model for Large Scale Network Simulation"
     https://hal.archives-ouvertes.fr/hal-03777726
 - Merge parameters network/bandwidth-factor and smpi/bw-factor that serve the same purpose.
   - Same for the latency
   - Rewrite the corresponding documentation.
 - Allow to disable the TCP windowing modeling by setting network/TCP-gamma to 0.
 - Finally kill the 'compound' host model. You can change the CPU or network model
   with the default host model, as it should.
 - Rename option "surf/precision" to "precision/timing" for clarity.
 - Rename option "maxmin/precision" to "precision/work-amount" for clarity.
 - New function: Engine::flatify_platform() to debug your platform.

sthread:
 - Implement pthread_join in MC mode.
 - Implement semaphore functions in sthread.
 - Add an intricated way to verify the access to non-reentrant data structures
   It requires code annotation, as shown in examples/sthread/stdobject/stdobject.cpp

Model checking:
 - Synchronize the MBI tests with upstream.
 - Show the full actor bactraces when replaying a MC trace (with model-check/replay)
   and the status of all actors on deadlocks in MC mode.
 - The safety/stateless aspects of the MC are now enabled by default in all simgrid builds.
   Liveness and stateful aspects are still controled by the enabling_model-checking
   configuration option.
 - Stateless model-checking is now usable on any system, including Mac OSX and ARM processors.

XBT:
 - simgrid::xbt::cmdline and simgrid::xbt::binary_name are gone.
   Please use simgrid::s4u::Engine::get_cmdline() instead.

Documentation:
 - New section in the user guide on the provided performance models.
 - New section presenting some technical good practices for (potential) contributors.
 - Add a section on errors and exceptions to the API documentation.
 - Move the s4u examples to a section on their own to ease navigation.

Fixed bugs (FG#.. -> FramaGit bugs; FG!.. -> FG merge requests)
 (FG: issues on Framagit; GH: issues on GitHub)
 - FG#18: Java bindings should be redone or removed
 - FG!118: Wi-Fi callback mechanism
 - FG!119: SMPI: add option to inject a barrier before every collective call
 - GH#383: Segfault when adding a disk after load_platform(xml)

----------------------------------------------------------------------------

SimGrid (3.32) October 3. 2022.

The Wiedervereinigung release. Germany was reunited 32 years ago.

General:
 - SimGrid now requires a compiler with C++17 support to compile the lib.
   Our public headers still allow the user code to be compiled in C++14.
 - Support graphviz v3 and ns-3 v3.36 (older versions are still supported).
 - Tested with clang (v11, v13, v14 and v16), gcc (v7 to v13) and IntelCC v2022.2

S4U:
 - API evolutions:
   - kill signal Comm::on_completion that was not working anyway.
   - Expose signals Activity::on_suspend and Activity::on_resume
   - New macro xbt_enforce(): similar to xbt_assert(), but throws an AssertionError
     instead of calling abort().
   - New: s4u::Exec::get_thread_count()
 - Various cleanups around virtual machines:
   - host_by_name() and friends now only return hosts. VMs are now excluded.
   - It is now impossible to search a VM by name globally.
     You can only search VM by name on a given PM, so either you know
     the PM on which your VM runs and you can search by name, or you need
     to manually iterate over all PMs to search this VM.
   - The s4u::VirtualMachine constructor is now deprecated.
     Please use s4u::Host::create_vm() instead.
   - Rename s4u::VirtualMachine::on_creation() to on_vm_creation() to
     avoid confusion with s4u:Host::on_creation() that is inherited.
     Also s4u::VirtualMachine::on_destruction -> on_vm_destruction().
 - Bug fixes:
   - One-sided communications (Comm::sendto) can now be detached,
     and should now be more resilient to network and host faults.

Python:
 - Added the following bindings / examples:
   - Comm (now 100% covers the C++ interface):
     - Comm.dst_data_size, Comm.mailbox, Comm.sender, Comm.start_time, Comm.finish_time
     - Comm.state_str [examples: examples/python/comm-failure/, examples/python/comm-host2host/]
     - Comm.remaining [examples: examples/python/comm-host2host/, examples/python/comm-suspend/]
     - Comm.set_payload_size [example: examples/python/comm-host2host/]
     - Comm.set_rate [example: examples/python/comm-throttling/]
     - Comm.sendto, Comm.sendto_init, Comm.sendto_async [example: examples/python/comm-host2host/]
     - Comm.start, Comm.suspend, Comm.resume [example: examples/python/comm-host2host/]
     - Comm.test_any [example: examples/python/comm-testany/]
     - Comm.wait_until [example: examples/python/comm-waituntil/]
   - Engine:
     - Engine.host_by_name [example: examples/python/comm-host2host/]
     - Engine.mailbox_by_name_or_create [example: examples/python/comm-pingpong/]
     - Engine.set_config
   - Mailbox: Mailbox.ready [example: examples/python/comm-ready/]
   - Ptask [example: examples/python/exec-ptask/]:
     - this_actor.exec_init
     - this_actor.parallel_execute
     - Exec.suspend
     - Exec.wait_for
 - Added an AssertionError exception that may be thrown in case of error.
   For instance, creating two hosts with the same name will now throw this exception
   instead of killing the interpreter.

SMPI:
 - Implement MPI_File_get_type_extent(), MPI_File_s/get_atomicity() and
   MPI_File_get_byte_offset()
 - Intercept getpid() calls to return the simulated ones.
 - Fix various bugs in MPI IO.

Platform description & visualization:
 - More robust sanity checks for platforms, to reject forbidden topologies with
   a proper error message.
 - New platform example: supernode.cpp and supernode.py.
   The Python version generates a nice graphical representation of the platform.
 - Bug fixes around fat-tree topologies.
 - Allow to dump the platform topology as a CSV file representing the graph edges
   with platform_graph_export_csv() (similar to the DOT export).
 - Fix graphicator for "cluster" topologies (e.g. fat-tree, dragonfly).

Models:
 - Fix a bug when using ptasks with multicores (FG!111).

Model-Checker:
 - First bits of sthread, that intercepts pthread operations at runtime.
   The intend is to use it together with simgrid-mc, but it is TBD.
 - Sync MBI generators with upstream changes.
 - Various cosmetics, small bug fixes and inner refactorings

Fixed bugs (FG#.. -> FramaGit bugs; FG!.. -> FG merge requests)
 (FG: issues on Framagit; GH: issues on GitHub)
 - FG#105: "Variable penalty should not be negative!" with in-flight messages and bandwidth profiles
 - FG#109: Application time reported by --cfg=smpi/display-timing:yes is wrong
 - FG#110: Wait_any does not trigger new model solve when host events occur
 - FG#111: Wrong execution time in rare cases when using multicore
 - FG!98: Re-enable the tests for legacy stochastic profiles
 - FG!109: Trigger new engine solve upon host events such as host on/off
 - FG!116: SMPI/replay: Fix issue with recv of size =0

----------------------------------------------------------------------------

SimGrid (3.31) March 22. 2022.

The ненасильство release. We stand against war.

Against the agression by a sick system that forces peoples to take arms against each other.

MC:
 - Rework the internals, for simpler and modern code. This shall unlock many future improvements.
 - You can now define plugins onto the DFS explorer (previously called SafetyChecker), using the
   declared signals. See CommunicationDeterminism for an example.
 - Support mutex, semaphore and barrier in DPOR reduction
 - Seems to work on Arm64 architectures too.
 - Display a nice error message when ptrace is not usable.
 - New test suite, imported from the MPI Bugs Initiative (MBI). Not all MBI generators are integrated yet.
 - Remove the ISP test suite: it's not free software, and it's superseeded by MBI.

SMPI:
 - fix for FG#100 by ensuring small asynchronous messages never overtake larger
   ones, conforming to the standard.
 - replay: fix waitall behaviour to avoid forgetting requests and leaking
   their handles.
 - tracing: ensure that we dump the TI traces continuously during execution and
   not just at the end, reducing memory cost and performance hit.
 - Update OpenMPI collectives selection logic to match current one (4.1.2)
 - Add a coherence check for collective operation order and root/MPI_Op
   coherence. Potentially costly so not activated unless smpi:pendantic is set
   or -analyze is given.

S4U:
 - New signal: Engine::on_simulation_start_cb()
 - Introduce a new execution mode with this_actor::thread_execute(). This simulate
   the execution of a certain amount of flops by multiple threads ran by a host. Each
   thread executes the same number of flops, given as argument. An example of this new
   function can be found in examples/cpp/exec-threads.
 - Reimplementation of barriers natively.
   Previously, they were implemented on top of s4u::Mutex and s4u::ConditionVariable.
   The new version should be faster (and can be used in the model-checker).
 - Actor::get_restart_count(): Returns the number of reboots that this actor did.

MSG:
 - MSG_barrier_destroy now expects a non-const msg_barrier parameter.

New plugin: the Chaos Monkey (killing actors at any time)
 - Along with the new simgrid-monkey script, it tests whether your simulation
   resists resource failures at any possible timestamp in your simulation.
 - It is mostly intended to test the simgrid core in extreme conditions,
   but some users may find it interesting too.

Models:
 - New solver for parallel task: BMF.
   - More realistic sharing of heterogeneous resources compared to the fair
   bottleneck solver used by ptask_L07.
   - Implement the BMF (Bottleneck max fairness) fairness.
   - Improved resource sharing for parallel tasks with sub-flows (parallel
     communications between same source and destination inside the ptask).
   - Parameters:
     - "--cfg=host/model:ptask_L07 --cfg=host/solver:bmf": enable the ptask
	 model with BMF solver.
     - "--cfg=bmf/max-iterations: <N>": maximum number of iterations performed
        by BMF solver (default: 1000).
     - "--cfg=bmf/precision: <N>": numerical precision used when computing
	 resource sharing (default: 1e-12).
   - This model requires Eigen3 library. Make sure Eigen3 is installed to use BMF.

General:
  - Modifications of the Profile mechanism, with some impact on users
    - Addition of a new (S4U) method to init profiles from generic functions to improve versatility
    - Fix initial behaviour of state_profiles
    - Modify periodicity to behave like a period, and not like a loop delay

XBT:
 - Drop xbt_dynar_shrink().

Python:
 - Made the following bindings static (previously member functions):
   - Actor: Actor.kill_all(), Actor.by_pid()
   - Host: Host.by_name(), Host.current(), Host.on_creation_cb()
   - Mailbox: Mailbox.by_name()
 - Added the following bindings:
     - this_actor.warning()
     - Mailbox.put_init() [example: examples/python/comm-waitallfor/]
     - Comm.detach() [example: examples/python/comm-waitallfor/]
     - Comm.wait_for() [example: examples/python/comm-waitfor/]
     - Comm.wait_any_for()
     - Comm.wait_all_for() [example: examples/python/comm-waitallfor/]
     - Mutex [example: examples/python/synchro-mutex/]
     - Barrier [example: examples/python/synchro-barrier/]
     - Semaphore [example: examples/python/synchro-semaphore/]

Build System:
 - Remove target "make uninstall" which was incomplete and no longer maintained.

Fixed bugs (FG#.. -> FramaGit bugs; FG!.. -> FG merge requests)
 (FG: issues on Framagit; GH: issues on GitHub)
 - FG#57: Mc SimGrid should test whether ptrace is usable
 - FG#87: Smpi scripts fail with spaces in paths
 - FG#100: [SMPI] Order of the message matching is not guaranteed
 - FG#101: LGPL 2.1 is deprecated license
 - FG#104: "make uninstall" not up-to-date
 - GH#151: Missing mutexes for DPOR.

----------------------------------------------------------------------------

SimGrid (3.30) January 30. 2022.

The Sunday Bloody Sunday release.

Main user-visible changes:
 - The SimDag API for the simulation of the scheduling of Directed Acyclic
   Graphs has been dropped. It was marked as deprecated for a couple of years.
   We finally complete the implementation of what has been called SimDag++
   internally, i.e., porting the different features of SimDag on top of S4U.
   The new way to simulate the execution of dependent activities directly by
   maestro (without any other actor) is details in the examples/cpp/dag-* series
   of examples.
 - The removal of SimDag led us to also remove the export to Jedule files that
   was tightly coupled to SimDag. The instrumentation of DAG simulation is still
   possible through the regular instrumentation API based on the Paje format.
 - We also dropped the old and clumsy Lua bindings to create platforms in a
   programmatic way. It can be done in C++ in a much cleaner way now, which
   motivates this suppression.

S4U:
 - Introduce on_X_cb() functions for all signals, to attach a new
   callback to the signal X. The signal variables are now hidden and
   only these functions should be used.
   Rationale: this enables the usual deprecation scheme where functions
   remain for 4 releases if we need to modify the signals, while the
   current code with the signal variables directly visible prevents any
   smooth transition.
 - New function: Engine::run_until(date), to split the simulation.
 - New signal: Activity::on_veto, to detect when an activity fails to start.
 - Signal change: Comm::on_start(Comm&, bool) has been replaced by
   Comm::on_send and Comm::recv. These two signals respectively correspond to
   when the sending or receiving side of a Comm is ready. They are raised at
   the same locations as the former Comm::on_start signal.
 - New function: Engine::track_vetoed_activities() to interrupt run()
   when an activity fails to start, and to keep track of such activities.
   Please see the corresponding example for more info.
 - New functions: s4u::Comm::{sendto_init, set_source, set_destination} to enable
   the use of vetoers with direct host-to-host communications. Both source and
   destination have to set for a comm to start. Each call to these setters check
   if all vetoes are satisfied. When it is the case, the comm starts. A use case of
   these functions is given in examples/cpp/dag-scheduling.
 - New functions: {Exec, Io}::update_priority allow you to modify the priority of
   these kinds of activities during their execution. Behavior is detailed in
   examples/cpp/io-priority/.

SMPI:
 - Dynamic costs for MPI operations: New API to allow users to dynamically
   change injected costs for MPI_Recv, MPI_Send and MPI_Isend operations.
   Alternative for smpi/or, smpi/os and smpi/ois configuration options.
 - Fix some issues with the replay mechanism.

XBT:
 - Function xbt::Extendable::get_data() is now templated with the type of the
   pointee. Untyped function is deprecated. Use get_data<void>() if you still
   want to retrieve void*.

Documentation:
 - New section: "SimGrid MPI calibration of a Grid5000 cluster"
   presenting how to properly calibrate MPI communications in SimGrid.
 - Complete and reword the platform section, which is now completed.

Python:
 - Thread contexts are used by default with Python bindings.  Other kinds of
   contexts revealed unstable, specially starting with pybind11 v2.8.0.

Fixed bugs (FG#.. -> FramaGit bugs; FG!.. -> FG merge requests)
 (FG: issues on Framagit; GH: issues on GitHub)
 - FG#95: Wrong computation time for multicore execution after pstate change
 - FG#97: Wrong computation time for ptask+multicore+pstates
 - FG#98: SMPI offline simulation is inconsistent with the online simulation
          (deadlocks / message truncation)
 - FG#99: Weird segfault when not sealing an host

----------------------------------------------------------------------------

SimGrid (3.29) October 7. 2021

The "Ask a stupid question" release.

We wish that every user ask one question about SimGrid to celebrate.
On Mattermost, Stack Overflow or using the issues tracker.

New modeling features:
 - Non-linear resource sharing, modeling resources whose performance heavily degrades with contention:
   - The total capacity may be updated dynamically through a callback
     and depends mainly on the number of concurrent flows.
   - Examples (both cpp and python): io-degradation, network-nonlinear, exec-cpu-nonlinear

 - Dynamic factors: model variability in the speed of activities
    - Each action can now have a factor that affects its progression.
      This multiplicative factor is applied when updating the amount of work
      remaining, thereby an activity with factor=0.5 only uses half of the
      instantaneous power/bandwidth it is allocated and will appear twice
      slower than what it actually consumes.
    - This can be used to model a overhead (e.g., there is a 20 bytes
      header in a 480 bytes TCP packet so the factor 0.9583) but the novelty
      is this factor can now easily be adjusted depending on activity's and
      resources characteristics.
    - This existed for network (e.g., the effective bandwidth depends
      on the message in SMPI piecewise-linear network model) but it is now
      more general (the factor may depend on the source and destination and
      thus account to different behaviors for intra-node communications and
      extra-node communications) and is available for CPUs (e.g., if you
      want to model an affinity as in the "Unrelated Machines" problem in
      scheduling) and disks (e.g., if you want to model a stochastic
      capacity) too.
    - For that, resources can be provided with a callback that computes
      the activity factor when creating the action.
    - Example: examples/cpp/exec-cpu-factors
    - The same mechanism is also available for the latency, which
      allows to easily introduce complex variability patterns.

Python:
 - Added support to programmatic platform creation in Python.
   Example: examples/python/clusters-multicpu

S4U:
 - Disk and Host now have a set_sharing_policy() too, for non-linear sharing.
   This can only be set through the API, not through XML files.

SMPI:
 - TI Tracing/Replay:
   - Multiple fixes to ensure reproducibility of tracing
   - scan/excan can now be replayed
   - wait action now uses ranks and not pid, as the other ones.
   - smpi/init and smpi/finalization-barrier are now valid for replays.
 - exit() is now intercepted by SMPI to avoid premature shutdown of
   simulation. First non 0 return codes is returned as simulation return
   code.

Documentation:
  * New section "Release Notes" documenting recent and current developments.
  * New section "Modeling I/O: the realistic way" presenting how to properly model disks in SimGrid.
  * Improvements in API Reference for C++ and Python interfaces.

ns-3 model:
 - Make wifi creation compatible with ns-3 version 3.34 too.

Fixed bugs (FG#.. -> FramaGit bugs; FG!.. -> FG merge requests)
 (FG: issues on Framagit; GH: issues on GitHub)
 - FG#77: Search feature of doc is broken (update sphinx theme version)
 - FG#78: Multiple fixes for SMPI replay:
    - TI tracing of allotallv/w was outputting wrong values
    - MPI_LOGICAL in fortran is actually 32 bits wide, and not 8.

----------------------------------------------------------------------------

SimGrid (3.28) July 14. 2021

The Victoriadagarna Release.

New features:
 - C++ platform interface: Users can now describe their platform directly in C++.
   This provides greatly flexibility and performance improvement for complex
   platforms. Main features:
     - Fat-Tree/DragonFly/Torus composing: allows you to create clusters of
       "zones", instead of single hosts. This feature enables the description
       of clusters with complex hosts, composed of several CPUs, GPUs, etc.
     - StarZone: new zone with a Star-like topology. The routes are defined
       as a set of links used to communicate from node to everybody (node<->ALL).
     - Split-Duplex links: auxiliary method to create split-duplex links in
       the platform, easing its utilisation. It automatically creates both UP
       and DOWN links (similarly as done in XML).
     - Please refer to the documentation and the examples included:
       e.g. examples/cpp/clusters-multicpu/ and examples/platforms/*.cpp.
 - New plugin: Producer-Consumer with monitor. Just requires to include the
   include/simgrid/plugins/ProducerConsumer.hpp header to be used. See the
   associated example (examples/cpp/plugin-prodcons).

S4U:
 - New: s4u::Comm::wait_all_for() (like s4u::Comm::wait_all, but with a timeout),
        s4u::Io::wait_any(), s4u::Io::wait_any_for().
 - Methods test_all/test_any/wait_all/wait_any in s4u now take their vector
   parameter by reference, instead of a pointer.
 - Fixed a bug where Activity::wait_for() killed the activity on timeout.
   Explicitly cancel the activity to get back to previous behavior.
 - New: Link::set_concurrency_limit() to limit the amount of concurrent flows.

SMPI:
 - The default SMPI compiler flags are no more taken from the environment.
   They can be explicitly set through cmake parameters SMPI_C_FLAGS,
   SMPI_CXX_FLAGS, or SMPI_Fortran_FLAGS.
 - New options:
    --cfg=smpi/finalization-barrier: which can be used to add
      a barrier inside MPI_Finalize. This can help for some codes which cleanup
      data attached to a process, but still used in other SMPI processes.
    --cfg=smpi/errors-are-fatal: True by default, behaves like if MPI_ERRORS_RETURN
      is active when set to false, to keep going after a small error
    --cfg=smpi/pedantic: True by default. Do not report some harmless MPI errors
      which may or may not be problematic in the end.
 - Sampling:
    - fix behaviour, as maximum iteration count could be ignored
    - add SMPI_SAMPLE_LOCAL_TAG and SMPI_SAMPLE_GLOBAL_TAG macros, to allow user to
      use sampling when the same kernel is called with a different set of parameters
      which have an impact on the timing.
 - realloc is now intercepted, to be coherent, as malloc/calloc/free were already.
   It should now work with smpi/auto-shared-malloc-thresh.
 - Improve error handling and reporting in multiple places
 - Improve correctness checks on the MPI code.(MPI_Op and MPI_Datatype
   validity checks, truncated messages are now an error, return errors
   when explicitely deleted handles are reused, ...)
 - RMA: multiple fixes and stability improvements.
 - analysis (-analyze flag in smpirun):
    - SMPI can now report buffer leaks as well as MPI handles leaks,
      if code was compiled without SMPI_NO_OVERRIDE_MALLOC.
    - if -trace-call-location is used when compiling, SMPI can report
      origin of leaked handles/buffers
    - group leaks by type/origin in output message if possible
 - New implemented MPI calls: MPI_Comm_test_inter

Models:
 - Changed internal implementation of bandwidth factors in network models.
   Models affected: CM02, LV08 (default), SMPI, IB.
   Configuration affected: "network/bandwidth-factors" and "smpi/bw-factors".
   Bandwidth factors are applied to communications to describe that users
   cannot use 100% of the available bandwidth. For example, the default network model,
   LV08, applies a factor of 0.97 to the bandwidth. In older versions, this
   behavior was implemented by limiting the bandwidth available in the LMM
   system for this flow. This may give the false impression that there is
   bandwidth available for other flows due to its underutilization, especially
   for the dynamic bandwidth factors used in SMPI models.
   To avoid this, we have modified the implementation so that each flow uses the
   maximum physical bandwidth according to the LMM system.
   However, the actual throughput of the flow seen by the user is defined by
   the physical bandwidth multiplied by the bandwidth factor.
   This change impacts on the simulation results for all network models on
   which we have bandwidth factors configured.
   *****************************************
   *DO NOT MIX 3.28 RESULTS WITH OLDER ONES*
   *****************************************
   This change may impact on the timing of your simulation results.
   Take care when comparing simulations from different SimGrid's
   versions. Sorry for the inconvenience.
 - Dynamic network factors: users can configure a callback to define
   the network factors dynamically. This API is available at
   simgrid::kernel::resource::NetworkModelIntf.
   - Users have access to complete information about the current communication
     to decide which factor to apply. This includes: message size, source and
     destination hosts, links and zones traversed.
   - Dynamic factors for both latency and bandwidth.
   - For more details, see the example in (examples/cpp/network-factors).
 - Plugin host_energy: the "watt_off" and "watt_per_state" host properties,
   deprecated since version 3.24, are no longer supported. Instead, use
   "wattage_off" and "wattage_per_state".

XBT:
 - xbt_assert is not disabled anymore, even when built with enable_debug=off.

Documentation:
 - New tutorial: Model-checking and formal assessment
 - New sections: "Demystifying the routing" and "C++ platforms"
 - Update and improve the part on visualization in MPI and Algo tutorials.
 - Improve the section on routing: how to define it, how it's used internally
 - Fix many issues, broken links and missing references in doxygen and Sphinx

LUA:
 - Lua platform files are deprecated. Their support will be dropped after v3.31.

Simix:
 - Legacy functions deprecated in this release: SIMIX_get_clock(), SIMIX_run().

Fixed bugs (FG#.. -> FramaGit bugs; FG!.. -> FG merge requests)
 (FG: issues on Framagit; GH: issues on GitHub)
 - FG#47: Complete and fix tests from teshuite/s4u/activity-lifecycle
 - FG#64: Configuring smpi/IB-penalty-factors
 - FG#67: Running computation concurrently with MPI_Iallreduce
 - FG#69: Tutorial misleading users of pre-v3.26 versions of SimGrid
 - FG#71: Segmentation fault on invalid gw_src/gw_dst
 - GH#322: Issue when an actor kills his host vm

----------------------------------------------------------------------------

SimGrid (3.27) March 29. 2021

The Ragnar Release (anniversary of the siege of Paris by Vikings in 845)

Main user-visible changes:
 - All functions marked as deprecated for one year were removed.
 - Removed all that was related to the "Storage" type in all APIs and bindings.
   "Disks" have been introduced more than a year ago to replace them for the better.
   It's time to finish this replacement.
 - SMPI ABI breaks from previous version: MPI global handles (predefined datatypes,
   ops, COMM_WORLD) are now defined differently, and can be used in initializers,
   avoiding "initializer element is not constant" errors with some codes. Please be
   careful to recompile your MPI codes if switching to this new SimGrid version.
 - Network model ns-3 now requires version ns-3.28 or higher.
 - Removed some option aliases that were deprecated since v3.23 (June 2019)
   - 'verbose-exit' is now 'debug/verbose-exit'
   - 'simix/breakpoint' is now 'debug/breakpoint'
   - 'clean-atexit' is now 'debug/clean-atexit'

S4U:
 - New functions: Comm::sendto_{init,async} to initiate a communication
   on between two (possibly remote) hosts.
 - Define new template functions Mailbox::get_unique(), returning a std::unique_ptr.
 - Functions Mailbox::get() and Mailbox::get_async() are now templated with the
   type of the pointee. Untyped functions are deprecated. Use Mailbox::get<void>()
   or Mailbox::get_async<void>() if you really want to play with void*.
 - Unify the interface of Activity::on_{start/activity}
 - New function: Comm::get_dst_data()
 - New function: Comm::set_payload_size() to set the amount of bytes to simulate.

Models:
 - ptask should now work better with multicore hosts (FG#37).
 - Internal cleanups and refactoring around activities, to prepare for SimDAG++.
 - Internal cleanups and refactoring around models, to prepare for programmatic
   platform creation.
 - Modernize our tests of the performance models

Documentation:
 - User manual:
   - New section: Configuring the logs from the command line.
   - New section: Programming API of logs.
   - New section: Getting realistic results
   - New section: Examples of SMPI Usage
 - New part: SimGrid's Internals, with a section on Design goals
 - Move back to the classical Breathe tool chain, and fix many small glitches.

SMPI:
 - Handle leak checking: SMPI will now display a message if MPI handles are still
   present at the end of a simulation. Option smpi/list-leaks:n will display the n
   first leaked pointers and their types.
 - smpi/display-allocs option : Display Memory allocations analysis, with hints
   about the largest allocations. This only works for allocations with malloc/calloc
   and not compiled with SMPI_NO_OVERRIDE_MALLOC
 - "-analyze" option in smpirun will activate smpi/display-allocs and smpi/display-timing
 - New implemented MPI calls: MPI_File_set_size, MPI_Aint_add, MPI_Aint_diff,
   MPI_Type_get_extent_x, MPI_Type_get_true_extent_x, MPI_Status_set_elements_x
 - Support for MPI C++ datatypes (MPI_CXX_BOOL, MPI_CXX_FLOAT_COMPLEX,
   MPI_CXX_DOUBLE_COMPLEX, MPI_CXX_LONG_DOUBLE_COMPLEX)
 - Replay now opens and parses the trace file only once for all ranks when possible.
 - Misc fixes:
   - better handling of MPI_PROC_NULL
   - MPI_Group_incl was broken in some cases
   - PAPI tracing now fixed
   - MPI_Errhandlers are properly handled for MPI_COMM_WORLD
   - SMPI will now fail properly when receive size < sent size, instead of
     just setting MPI_ERR_TRUNCATE and keep going.
 - Proxy Apps ( https://framagit.org/simgrid/SMPI-proxy-apps ):
   - Remove useless build patches and split build/run patches on the page
   - Build in parallel when possible
   - Test on yum-based systems
   - New nightly tested Proxy-apps:
     - OpenMPI mpi-test-suite
     - Coral MCB, LSMS, Qbox, CLOMP
     - ECP/Mantevo Cloverleaf3D, Ember
     - Codevault bhtree_mpi

Model checker:
 - Only initialize the Dwarf parser when needed, saving 10 seconds in most cases.
 - Start to overhaul the implementation to modernize it (still ongoing).

XBT:
 - Drop simgrid::xbt::demangle(). Please use boost::core::demangle() instead.
 - Drop xbt_dynar_cursor_rm(), xbt_dynar_search_or_negative(),
   xbt_str_split_quoted(), xbt_str_split_quoted_in_place().
 - Deprecate xbt_dynar_to_array().
 - When an exception occurs in kernel mode, display both the actor and kernel stacks.

C binding and interface:
 - Rename (lowercase) functions sg_actor_get_PID, sg_actor_get_PPID, sg_actor_by_PID.
 - Constness requirement has been lowered for parameter argv of sg_actor_start()
   and sg_actor_create() It's now (char* const*). The previous version is still
   available as sg_actor_start_() and sg_actor_create_().

Fixed bugs (FG#.. -> FramaGit bugs; FG!.. -> FG merge requests)
 (FG: issues on Framagit; GH: issues on GitHub)
 - FG#37: Parallel tasks are limited to 1 core per host
 - FG#62: Running "smpirun -replay" on large networks
 - FG!46: Fix a few potential memory leaks in SMPI colls
 - GH#343: Wrong consumed energy when an exec timeouts

----------------------------------------------------------------------------

SimGrid (3.26) December 15. 2020

The Release release (the French lockdown was eased today).

Important user-visible changes:
 - SimGrid now requires a compiler with C++14 support.
   Sibling projects should upgrade their FindSimGrid.cmake
 - Surf precision default value is now 1e-9, instead of 1e-5. This was changed as
   several users had difficulties to understand issues when using high bandwidth or
   small latency events. The new value was already the default for SMPI and
   should not cause too much performance hit. It can change some simulation
   timings if simulation was skipping a lot of small events (which was actually
   an issue per see). The old value can be restored with --cfg=surf/precision:1e-5.
 - On some network models (L07, CM02, LV08), an implicit loopback link is created
   for local communication. Default bandwidth was 500MBps and latency was 15µs,
   which was rather bad. Default values have been changed to 10GBps and 0 latency.
   Options network/loopback-lat and network/loopback-bw have been added to adapt
   these values if needed. Network and routing models already providing separate
   loopbacks (clusters and such) are not impacted by this change.
 - SMPI now adds 16 bytes of header to each message sent, in order to simulate
   metadata that are added to each MPI message by MPI libraries (tag,
   src/dest, and communicator information). This may change simulation times
   for very small message sizes, but should be more realistic.

New features:
 - New routing 'WiFi' that makes it easier to specify a wifi network zone.
 - New plugins: wifi_energy and link_load. See the associated examples.
 - New examples: wifi networks, and communication suspend.

General:
 - LTO is now enabled for Intel/clang compilers.
 - LTO behavior on GCC can be parameterized using LTO_EXTRA_FLAG in cmake.
   Setting it to "auto" will use all available cores, while setting it to n will
   use n cores to speedup link step (usage: cmake -DLTO_EXTRA_FLAG=4).
 - Remove obsolete runtime option 'contexts/parallel-threshold'.
 - Runtime option 'tracing/msg/process' renamed to 'tracing/actor'. The old name
   has been kept for compatibility.
 - Finally remove obsolete snake_case() aliases for runtime options.
 - Further improve the documentation.

S4U:
 - the on_exit() of each actor is also executed when the simulation deadlocks.
 - New functions: s4u::Activity:: suspend(), resume() and is_suspended()
   An example is provided for s4u::Comm but it should work with Exec and Io.

SMPI:
 - Update proxy apps coverage of new ECP apps: 60+ apps now tested nightly on
   https://framagit.org/simgrid/SMPI-proxy-apps
 - MPI/IO: supports names starting with "./"
 - Fortran: many MPI/IO bindings, support for MPI_UB/LB, C MPI_INT/FLOAT/DOUBLE
   datatypes.
 - smpicc/cxx/ff/f90 now will actually perform definition checks at link time. When
   building shared libraries, this may cause issues, so environment variable
   SMPI_NO_UNDEFINED_CHECK can be added to disable this.
 - most temporary files should now be created in /tmp dir (or equivalent).
   If this one does not allow execution of code (noexec flag), this may cause issues.
   Please use another tmp directory (using TMPDIR or equivalent system variable)
   in this case.

Model-Checker:
 - A large refactoring is ongoing, but this should be transparent for users so far.

XBT:
 - Drop xbt_str_split().

C binding and interface:
 - The return type of the sg_actor_on_exit() callbacks is now 'void'
   (int value was previously ignored)
 - Many C functions were renamed to follow a common naming style
   (sg_object_get_something and sg_object_set_something). As usual, the deprecated
   names are kept until version 3.30.
 - Many MSG tests were converted to the new S4U's interface in C, that
   was extended for that.

Fixed bugs (FG#.. -> FramaGit bugs; FG!.. -> FG merge requests)
 (FG: issues on Framagit; GF: issues on GForge; GH: issues on GitHub)
 - FG#41: Add sg_actor_create C interface
 - FG#43: xbt::random needs some care
 - FG#48: The Impossible Did Happen (yet again)
 - FG#50: Suspending an actor executed at the current timestamp fails
 - FG#52: Zero-seconds timeout : "That's in the past already"
 - FG#53: Crash while using ns-3 network model
 - FG#54: How to suspend a comm?
 - FG!22: Stochastic Profiles
 - FG!24: Documentation and fix for xbt/random
 - FG!35: Add a modeling hint for parallel links in doc
 - FG!36: [xbt/random] Read/Write the state of the RNG
 - FG!42: Link cumulated load plugin
 - FG!44: Test condition variable wait_until+notify_all
 - GF#18137: Allow different stack sizes?
 - GH#128: Parallelization of simulation with --cfg=contexts/nthreads
 - GH#139: Allow pthread creation in SMPI
 - GH#336: Packet-level simulation using SMPI?
 - GH#345: Error in the LMM while migrating a VM
 - GH#346: [SMPI] error while loading shared libraries: libsimgrid.so
 - GH#352: pip install / python setup.py install fail to find pybind11
 - GH!337: Fix link_energy plugin for wifi platforms
 - GH!339: Add Mailbox set_receiver method to python binding
 - GH!344: Cast hugepages macros parameters to int64

----------------------------------------------------------------------------

SimGrid (3.25) February 2. 2020 (aka 02 02 2020)

The Palindrom Day Release.

Important user-visible changes:
 - Improve the Python usability (stability and documentation).
   - A nasty synchronization bug was ironed out, see also below.
   - Python's doc was organized as a separate tree, now integrated with C++.
   - C bindings of S4U were not part of the doc.
   - The C++ doc was also improved as methods are now split by theme.
 - Further deprecate MSG: you now have to pass -Denable_msg=ON to cmake.
   - This is mandatory to use the Java bindings.
   - OFF by default; The plan is to completely remove MSG by 2020Q4 or 2021Q1.
 - SimDAG++: Automatic dependencies on S4U activities (experimental)
   - Some features are already implemented but not all of them
   - Cannot block an activity until it's scheduled on a resource
   - No heterogeneous wait_any() that would mix Exec/Comm/Io activities.
   - See examples/s4u/{io,exec,comm}-dependent for what's already there.

General:
 - Upgrade documented Java dependency to Java 8 (earlier versions don't work).
 - Drop support for Viva/Triva (old visualization tools), hence removed
   TRACE_get_node_types() and TRACE_get_edge_types() functions.

Python:
 - Require pybind11 version 2.4.
 - Greatly improve locking during context switches with Python.
   - Declaring Python callbacks to this_actor::on_exit is now working.
   - No more tests are failing currently, even on win32.

S4U:
 - Actor: Merge signals on_migration_start/end into on_host_change
 - Actor: Rename migrate() into set_host()
 - Disk: Allow users to get the read and write nominal bandwidth values
 - Exec: Implement wait_for(timeout)
 - Io: Implement wait_for(timeout)

XML:
 - Parse errors now raise a simgrid::ParseError that you may want to catch.

Kernel:
 - In simgrid::kernel::resource::Model, the methods next_occuring_event*() have
   been renamed to fix a spelling error. As usual, the previous definitions are
   kept with a deprecation warning. However, to avoid runtime errors, it is now
   forbidden to override these deprecated methods in a derived class. Please use
   the new names immediately if you need to override them.

XBT:
 - Remove unused parameter 'free_ctn' for xbt_dict_set() and xbt_dict_set_ext().
 - Drop unused functions for dicts and dynars: xbt_dict_cursor_get_elm,
   xbt_dict_get, xbt_dict_get_elm, xbt_dict_get_ext, xbt_dict_get_key,
   xbt_dict_remove, xbt_dict_reset, xbt_dynar_compare, xbt_dynar_dump,
   xbt_dynar_foreach_ptr, xbt_dynar_free_data, xbt_dynar_free_voidp,
   xbt_dynar_init, xbt_dynar_insert_at_as, xbt_dynar_merge,
   xbt_dynar_remove_n_at, xbt_dynar_replace, xbt_dynar_search, xbt_dynar_set.
 - New module: random, providing classical random numbers generators.

SMPI:
 - New option : "smpi/auto-shared-malloc-thresh" which sets a value for
   allocations' size above which they are considered "shared" by default (as if
   they were performed through SMPI_SHARED_MALLOC macros).
   Default = 0 = disabled feature.
   Note : malloc, calloc and free are now overridden by smpicc/cxx by default.
   This can cause some troubles if codes are already overriding these. If this
   is the case, defining SMPI_NO_OVERRIDE_MALLOC in the compilation flags can
   help, but will make this feature unusable.
 - Input check is now performed much more consistently and outputs precise
   warnings for each error found
 - New supported calls : MPI_File_set_view, MPI_File_get_view
 - MPI I/O now only supports disks, as storage is discontinued.
 - MPI I/O allows opening files without specifying absolute path
 - Note : SMPI configuration options are now initialized by smpi_init_options()
   call, which should be called if SMPI is not being used through smpirun.

Fixed bugs (FG#.. -> framagit bugs; FG!.. -> framagit merge requests):
 - FG#9: Python bindings crashing
 - FG#39: Missing s4u::Comm::wait_any_for example
 - FG#42: Add support for ThreadSanitizer (TSan)
 - FG!19: Removing RngStream
 - FG!20: A module for RNG calls
 - FG!21: Choice between ad-hoc and standard distributions implementations
 - FG!23: Master
 - FG!25: Fix link in Mutex doc
 - FG!26: Fix links in SMPI interface doc
 - GH#31: [MC] please provide an option to make MPI_Send asynchronous
 - GH#305: Unscheduled tasks are still excuted
 - GH#313: smpirun: manual outdated w.r.t. --help
 - GH#321: [S4U] Get task remaining work ratio
 - GH#323: Crash when an actor turn off his physical host
 - GH#335: Missing links on dragonfly example svg
 - https://lists.gforge.inria.fr/pipermail/simgrid-user/2019-November/004653.html:
   MPI_Cart_sub was not working properly. Kudos to Jonathan Borne for the report.

----------------------------------------------------------------------------

SimGrid (3.24) October 9. 2019

The Clean Disk Release.

S4U:
 - Introduce a s4u::Disk interface to manage the newly introduced <disk>
   tag. s4u::Disk is called to supplant s4u::Storage in a near future. It
   thus becomes the default resource to execute I/O operations. Examples
   and the file system plugin have been modified to use disks instead of
   storage elements. Storage can still be used but is doomed to disappear.
   Users are thus adviced to update their simulators accordingly.
 - Barrier::wait returns SG_BARRIER_SERIAL_THREAD for (only) one actor
   for consistency with pthread_barrier_wait()
 - Host::get_englobing_zone() returns the englobing netzone
 - Actor::on_destruction is now called in the destructor
   Actor::on_termination new signal called when the actor terminates
   its code.
 - Global signals are now part of the Engine:
   - on_platform_creation: after config settings, before the XML parsing
   - on_platform_created: right after the XML parsing
   - on_time_advance: each time the clock advances
   - on_simulation_end: after simulation, before cleanups
   - on_deadlock: as the name implies.
 - C bindings:
   - sg_{actor,host,link}_{data,data_set}() now all exist.
     Use them to attach user data to the object and retrieve it.

Models:
 - Introduce an experimental Wifi model. It sounds reasonable
   according to the state of the art, but it still has to be properly
   validated, at least against ns-3 if not against reality.
 - Improved the usability of ns-3. Several bugs were ironed out.
 - host_energy: Wattage was expressed as 'idle:oneCore:allCores'.
   It is now expressed as 'idle:epsilon:allCores' to properly model the
   consumption of non-whole tasks on mono-core hosts. More info in the doc.

MSG:
 - convert a new set of functions to the S4U C interface and move the old MSG
   versions to legacy (MSG_process_self*, MSG_process_{un}ref, ...)

SMPI:
 - Fortran bindings for DVFS have been removed.
 - Add support for MPI_Irsend, MPI_Rsend, MPI_Rsend_init, MPI_Bsend,
   MPI_Ibsend, MPI_Bsend_init, MPI_Buffer_attach, MPI_Buffer_detach
 - SMPI can now be selected by cmake's find_module(MPI) with
   MPI_C_COMPILER, MPI_CXX_COMPILER, MPI_Fortran_COMPILER variables.
 - Add support for MPI Errhandlers in Comm, File or Win. Default errhandler is now
   MPI_ERRORS_ARE_FATAL, so codes which were sending warnings may start failing.
 - trace-call-location can be used with TI traces, and replayed, and is compatible
   with smpi/comp-adjustment-file.
 - sleep events are now correctly traced/replayed.
 - Default for trace-call-location is now to use file names and not full paths.
   To revert to previous behavior (in case of collision of filenames), option
   "smpi/trace-call-use-absolute-path" can be set to yes.

Model-Checker:
 - Use the included xxHash as an hash implem when C++14 is usable.
 - Option model-checker/hash was removed. This is always activated now.
 - New option smpi/buffering controls the MPI buffering in MC mode.
 - MPI calls now MC_assert() that no MPI_ERR_* code is returned.
   This is useful to check for MPI compliance.

Documentation:
 - New section on plugins: how to define a new one, and existing ones.

XBT:
 - xbt_mutex_t and xbt_cond_t are now marked as deprecated, a new C interface
   on S4U is already available to replace them by sg_mutex_t and sg_cond_t.

XML:
 - Introduce the <disk> tag as a replacement of the <storage>, <storage_type>,
   and <mount> tags. The rationale is finish to decouple what should be handle
   by SimGrid kernel (i.e., resources and activities) from plugins built in
   user space (e.g., the file system plugin). This new tag currently accepts
   only three attributes (id, read_bw, and write_bw). All the other information
   that was declared with the storage related tags now has to be expressed as
   properties. An example of platform using this new tag is available at
   examples/platforms/hosts_with_disks.xml

tesh:
 - 'expect signal' can now accept more than one potential signal.

Fixed bugs (FG#.. -> framagit bugs; FG!.. -> framagit merge requests):
 - FG#28: add sg_actor_self (and other wrappers on this_actor methods)
 - FG#29 and FG#33: provide a new C API to mutexes and condition variables
 - FG#30: convert MSG_process_{un}ref to sg_actor_{un}ref
 - FG#31: per-actor data
 - FG#34: SG_BARRIER_SERIAL_THREAD?
 - FG#35: model-checker does not like buster-produced binaries
 - FG!13: MC: complete workaround in the error msg seen on modern systems
 - FG!15: execute_flops now logs compute
 - FG!16: Fix the ns-3 bindings when several flows are simultaneously finishing
 - FG!17: ns-3: unblock the right number of communications + others issues
 - FG!18: Improving the performance of the ns-3 bindings
 - GH#189: Energy consumption of parallel tasks
 - GH#219: Error in the throughput of TCP transfer
 - GH!330: Minor polishing of English: Configuring_Simgrid
 - GH!331: Fix a doc error about actors (Tutorial_algorithms)
 - GH!332: Add '-O0' flag for: cmake -DCMAKE_BUILD_TYPE=Debug
 - GH!334: Rework energy plugin, again

----------------------------------------------------------------------------

SimGrid (3.23.2) July 8. 2019

Documentation:
 - Nicer introduction page.
 - Migrate the "Deploy your application" page to the new doc.
 - Move Java as a subtree of MSG.

General:
 - Rename simgrid::TimeoutError to simgrid::TimeoutException.

XBT:
 - Drop xbt_dynar_sort_strings().

Bugs:
 - Really fix FG#26: Turning off a link should raise NetworkFailureException
 - FG#27: Wrong exception thrown to wait_any when link is turned off
 - GH#328: Java: Canceling multiple tasks in a single vm/host

----------------------------------------------------------------------------

SimGrid (3.23) June 25. 2019

The Exotic Solstice Release.

General:
 - SunOS and Haiku OS support. Because exotic platforms are fun.
 - Stop setting random seed with srand48() at initialization.
 - Use addr2line as a fallback for stacktraces when backtrace is not available.
 - Build option -Denable_documentation is now OFF by default.
 - Network model 'NS3' was renamed into 'ns-3'.

Python:
 - Simgrid can now hopefully be installed with pip.

S4U:
 - wait_any can now be used for asynchronous executions too.

XBT:
 - New log appenders: stdout and stderr. Use stdout for xbt_help.
 - Drop xbt_dict_dump.

SMPI:
 - SMPI now reports support of MPI3.1. This does not mean SMPI supports all MPI 3 calls, but it was already the case with 2.2
 - MPI/IO is now supported over the Storage API (no files are written or read, storage is simulated). Supported calls are all synchronous ones.
 - MPI interface is now const correct for input parameters
 - MPI_Ireduce, MPI_Iallreduce, MPI_Iscan, MPI_Iexscan, MPI_Ireduce_scatter, MPI_Ireduce_scatter_block support
 - Fortran bindings for async collectives.
 - MPI_Comm_get_name, MPI_Comm_set_name, MPI_Count support.

Model-checker:
 - Remove option 'model-check/record': Paths are recorded in any cases now.
 - Remove option 'model-check/sparse-checkpoint': Checkpoints are now
   always sparse. That's an immense gain in memory, and can even be
   faster because of cache effects. So there is no need to clutter the
   code to allow the user to go for the unefficient mode.

Network models:
 - Remove the lagrange-based models (Reno/Reno2/Vegas). The regular
   models proved to be more accurate than these old experiments.

Fixed bugs (FG=FramaGit; GH=GitHub -- Please prefer framagit for new bugs)
 - FG#1: Broken link in error messages
 - FG#2: missing installation documentation
 - FG#3: missing documentation in smpirun
 - FG#6: Python bindings not available on PyPI
 - FG#7: simple cmake call requires doxygen
 - FG#8: make python bindings an optional dependency
 - FG#10: Can not use MSG_process_set_data from SMPI any more
 - FG#11: Auto-restart actors forget their on_exit behavior
 - FG#12: -Denable_lto=OFF doesn't disable LTO
 - FG#13: Installs unstripped file 'bin/graphicator'
 - FG#14: Installs the empty directory 'doc/simgrid/html'
 - FG#15: Setting -Denable_python=OFF doesn't disable the search for pybind11
 - FG#17: Dead link in doc (pls_ns3)
 - FG#20: 'tesh --help' should return 0
 - FG#21: Documentation link on http://simgrid.org/ broken
 - FG#22: Debian installation instruction are broken
 - FG#26: Turning off a link should raise NetworkFailureException exceptions
 - GH#133: Java: a process can run on a VM even if its host is off
 - GH#320: Stacktrace: Avoid the backtrace variant of Boost.Stacktrace?
 - GH#326: Valgrind-detected error for join() when energy plugin is activated

----------------------------------------------------------------------------

SimGrid (3.22) April 1. 2019

The Easter Christmas Release (this one is somewhat late).

Python:
 - We are excited to introduce the SimGrid/S4U interface to your neighborhood
 - Not complete yet: asynchronous activities (amongst others) are still missing
 - Still ongoing: the interface may change in the future. We need more
   testers! Please report any glitches.
 - No new project using Java should start now. Please switch to Python.

General:
 - Some of the internal cleanups may lead to speed improvements:
   - The hard limitation on the amount of simulated actors with
     Java+Mac was removed. Now, the  available memory is the only limit.
   - Our refcounting was tidyied, leading to 10% speedups in some cases.
 - We are still working on making our code robust to the actor kills
   and hosts' churn. Things are improving, but it's not perfect yet.
 - Replaced our own code to display a backtrace (that was forking addr2line)
   with the Boost.Stacktrace library.
   You won't see your backtraces without this optional dependency.
 - Bump cmake dependency to 3.5 (provided by Ubuntu 16.04).
 - Stop setting random seed with srand() at initialization.

XML
 - In <host> and <peer>, 'availability_file' is now 'speed_file'.
   XML file version remains 4.2 since old files are still compatible.

Java:
 - Process termination which was broken at version 3.21 has been repaired.
 - Expose host load plugin: loadInit, getCurrentLoad, getComputedFlops, getAvgLoad
 - Hide the examples into examples/deprecated. New users should use Python.

MSG:
 - Drop MSG_process_create_from_stdfunc() from the API.
   This C++ function was a pimple in the C API, made necessary at some
   point by the Java bindings. This is fixed now.
 - Hide the examples into examples/deprecated. New users should use S4U.
 - MSG_process_create and MSG_process_attach now crash if the host used
   to run this process is off.
 - Fix the protype of MSG_process_on_exit()
   Now use (int,void*) callbacks instead of (void*,void*) ones.
   The implementation was ways too messy to actually work, I guess.

SMPI:
 - Change the way SMPI_SAMPLE_* macros work to avoid invalidating cache
   too often and provide more accurate timings.
 - Add -gdb, -lldb, and -vgdb shortcuts to help debug MPI codes with smpirun
 - MPI_Alltoallw support
 - Partial MPI nonblocking collectives implementation: MPI_Ibcast, MPI_Ibarrier,
   MPI_Iallgather, MPI_Iallgatherv, MPI_Ialltoall, MPI_Ialltoallv, MPI_Igather,
   MPI_Igatherv, MPI_Iscatter, MPI_Iscatterv, MPI_Ialltoallw.
 - MPI_Request_get_status, MPI_Status_set_cancelled, MPI_Status_set_elements
   support
 - Basic implementation of generalized requests (SMPI doesn't
   allow MPI_THREAD_MULTIPLE) : MPI_Grequest_complete, MPI_Grequest_start

XBT:
 - Drop sg_cmdline. Please use xbt_cmdline instead.
 - Drop the C xbt_os_mutex_t; Use the C++11 std::mutex.
 - Drop the C xbt_os_sem_t; Use the C++ xbt::OsSemaphore.
   OsSemaphore is implemented in a portable way with C++11 threads.
   This should allow much more threads to be created at the same time,
   allowing Mac and Java users to simulate many more actors.
 - Implement the 'thread' factory with std::thread instead of xbt ones.
   It is not possible to set the stack size with threads anymore, but
   -fsplit-stack is the way to go nowadays when using threads.
 - Drop the xbt_os_thread_t module (now unused)
 - Drop xbt_ex_display(), use simgrid::xbt::log_exception() instead.
 - Drop xbt_str_join_array().
 - Drop cunit, use Catch2 instead.

Kernel:
 - Many cleanups in the kernel::activity namespace. This was long
   overdue, and shall open the path to many future endeavors.

Fixed bugs:
 - #132: Java: a process can not shut down its own host
 - #220: S4U: detached send causes exception if sender terminates soon after sending
 - #261: Document the parameters of parallel execution's constructor
 - #300: [s4u] BarrierPtr is missing
 - #314: SMPI args internal cleanup
 - #316: Fix a bug related to the CPU utilization of multi-core VM
 - #318: Invalid trace file when using option --cfg=tracing/smpi/display-sizes:yes
 - #324: S4U: Attempting to create an actor on turned off host segfaults instead of throwing
 - #325: Turning off a host has different behavior on sleeping actors and computing actors

----------------------------------------------------------------------------

SimGrid (3.21) October 3. 2018

The Restarting Documentation (TRD) Release.

Documentation:
 - Convert the user manual to Sphinx for improved usability.
   Unstable version now hosted on https://simgrid.frama.io/simgrid
   Many glitches remain; stay tuned.
 - Restrict the Doxygen reference API to the installed header files.
   (documenting all internals this way is overkill + doxygen scales badly)
 - New tutorial on S4U (highly inspired from the old MSG one, but with
   a git repository to fork as a starting point, and a docker image)
 - Started but not finished an SMPI tutorial inspired from the JLPC'14 one.
 - The Developper manual is still to be converted (not compiled until then)
 - Some parts are still missing in this conversion (such as the
   platform and deployment sections) while others were blindly converted
   and would need more love (such as the configuration flags).
   Things will certainly further improve in the future releases.

S4U new features:
 - Fully reimplement auto_restart mechanism that was utterly broken
   (fix #22, #131 and #281 that were all very related)
 - Implement semaphores (fix #303 and #291)
 - When creating an actor from a function and its parameters,
   move-only parameters are not allowed anymore, as it would prevent
   the actor to be restartable if its parameters are consumed on run.
 - s4u::Io: IOs go asynchronous as activities. New methods in s4u::Storage:
     - io_init(sg_size_t, s4u::Io::OpType) to create a READ or WRITE asynchronous
       IO operations that can be started, waited for, or canceled as a regular
       activity.
     - read_async(sg_size_t) and write_async(sg_size_t) which are wrappers on
       io_init() + start()

Tracing:
 - Rename 'power' and 'power_used' variables into 'speed' and 'speed_used'
 - New host variable: 'core_count'

XBT:
 - Remove xbt_os_thread_specific features
 - Remove portability wrapper to condition variables
 - Remove xbt_os_thread_yield()

SMPI:
 - MPICH collective selector now mimics MPICH 3.3b
 - OpenMPI collective selector now mimics OpenMPI 3.1.2 (default "tuned" setting)
 - MPI_Init(NULL,NULL) is now allowed
 - smpi/wtime option now injects time in gettimeofday or clock_gettime calls
 - Command-line arguments should now be handled properly in Fortran simulations
 - MPI Attributes and related callbacks should work in Fortran
 - Apps using C + Fortran should now work
 - MPI_* calls now check for non MPI_SUCCESS return values and emit warnings
 - Support MPI_Error_String

Java:
 - Due to an internal bug, Msg.run() must now be your last line.
   We hope to fix it in a future release, and we are sorry for the inconvenience.

Fixed bugs:
 - #22: Process autorestart seem to only work with CAS01 cpus
 - #56: Feature request: dynamic SMPI replay
 - #93: simgrid should not eat --help
 - #111: How to change the loopback link characteristics?
 - #116: Platform cluster radical
 - #117: Platform cluster/host order
 - #129: Replay_multiple on steroid
 - #131: Java : autostart does not work
 - #143: Setting a breakpoint at a given time
 - #235: Network energy models should be integrated
 - #264: Add ptask L07 resource tracing
 - #271: Dynamic and manual replay of SMPI traces
 - #279: Breakpoints option uses time deltas instead of absolute time
 - #281: Daemonized actor no longer daemonized after an auto-restart
 - #282: TIT convertor erase traces when using absolute path in the trace list file
 - #285: segfault when a s4u actor kills itself with msg process tracing activated
 - #286: Pajé traces are not exposing the number of cores
 - #287: Command-line parsing should stop when encountering '--'
 - #288: MPI_Init(NULL, NULL)
 - #289: Improve documentation of Actor::on_destruction and this_actor::on_exit()
 - #290: Method to check if a mailbox has a message ready to be consumed
 - #291: [s4u] semaphores do not seem available yet
 - #294: Alltoall collective implementation of mpich
 - #295: Starting a Host as OFF is not supported
 - #296: DTD too permissive
 - #299: Add a s4u barrier example

----------------------------------------------------------------------------

SimGrid (3.20) Released June 24. 2018

The proxy snake_case() release.

S4U:
 - The whole API is now using snake_case() instead of mixing it with camelCase.
   Compatibility wrappers in place for one year.
 - We took the opportunity to increase the consistency of the API.
   Please report any remaining glitches.
 - New function simgrid::s4u::Host::get_actor_count:
   Returns the number of actors running on a specific host.

SMPI:
 - SMPI is now tested with ~45 proxy apps from various sources, with none or
   only minor patching needed: check https://github.com/simgrid/SMPI-proxy-apps
 - Replay: The replay file has been re-written in C++.
 - Replay: Tags used for messages sent via MPI_Send / MPI_Recv are now
   supported. They are stored in the trace and used when replayed.
 - Basic support of MPI_Cancel. Robustness not guaranteed.
 - Support of MPI_Win_allocate_shared, MPI_Win_shared_query, MPI_Comm_split_type
   (only for MPI_COMM_TYPE_SHARED).
 - New option: smpi/privatize-libs, to add external shared libs to be privatized
   by SMPI. They will be copied locally and loaded separately by each process.
   Example --cfg=smpi/privatize-libs:"libgfortran.so.3;libscalapack.so".
 - Tracing: add tracing for MPI_Start, Startall, Testall, Testany
 - Interception of getopt, getopt_long and getopt_long_only calls to avoid issues
   with internal index optind with multiple processes. Only works if MPI_Init has
   already been called.
 - Fortran: SMPI builds a mpi.mod file which should allow use of "use mpi"
   syntax without preprocessing tricks.

TRACE
 - Change --cfg=tracing/msg/vm to --cfg=tracing/vm as virtual machine
   behavior tracing is no longer limited to MSG
 - TIT (Time Independent Traces): We finally support tags. Unfortunately,
   this means that traces now need to be updated or re-obtained; both Irecv
   and Isend lines in your traces have now in total 5 mandatory fields:
      <rankid> <command> <to/from rankid> <tag> <size>
   To update your traces, it suffices to add a 0 for the tag here.
 - TIT now also supports waiting for a distinct request via MPI_Wait.
   Wait/Test now wait for a specific request, not just the last one that was
   issued. This unfortunately means another update, because we need to
   identify which request you want to wait for. We do this via the
   triplet (sender, receiver, tag), which needs to be added:
      <rankid> <command> <sender> <receiver> <tag>
 - Actions are now in lower case (e.g., "allReduce" becomes "allreduce").
   New script simgrid_convert_TI_traces.py: upgrade your TI traces.

MSG
 - The deprecation of MSG is ongoing (but this should not impact you).
   Many MSG functions are now simple wrappers on the C API of S4U. If
   you wish to convert your code to S4U, find the S4U counterparts of
   your MSG calls in src/msg/msg_legacy.cpp.
 - MSG can still be used, but won't evolve anymore.

Plugins:
 - Allow to run the Link energy plugin from the command line with
   --cfg=plugin:link_energy
 - Rename Energy plugin into host_energy
 - Rename Load plugin into host_load

Simix:
 - Add parameter --cfg=simix/breakpoint to raise a SIGTRAP at given time.
 - kill simix::onDeadlock() that was somewhat dupplicating s4u::on_deadlock()
 - Improve performance when handling timeouts of simix synchros.

XBT:
 - Config: the C API is now deprecated (will be removed in 3.23), and
           the C++ API has been slightly improved.

Other:
 - Fix several build issues on OSX.
 - Move simgrid_config.h to simgrid/config.h (old header still working)

Fixed bugs:
 - #143: Setting a breakpoint at a given time
 - #150: Inconsistent event names in SMPI replay
 - #258: daemonized actors hang after all non-daemonized actors have completed
 - #267: Linker error on unit_tmgr
 - #269: SMPI: tracing of MPI_Wait/all/any broken
 - SMPI: Fix various crashes with combined use of MPI_PROC_NULL and MPI_IGNORE_STATUS

----------------------------------------------------------------------------

SimGrid (3.19.1) Released March 22 2018

 The Fixed ABI Release.

 As you may know, we are currently refactoring SimGrid in deep.
 Upcoming SimGrid4 will be really different from SimGrid3: modular,
 standard and extensible vs. layered, homegrown and rigid. C++ vs. C.

 Our goal is to smooth this transition, with backward compatibility
 and automatic update paths, while still progressing toward SimGrid4.

 SimGrid remains open during works: The last pure SimGrid3 release was
 v3.12 while all subsequent versions are usable alpha versions of
 SimGrid4: Existing interfaces remain unchanged, but the new S4U
 interface is budding and the internals are deeply reorganized.

 Since 2015, we work hard to reduce the changes to public APIs. When
 we need to rename a public library symbol in S4U, we let your
 compiler issue an explicative warning when you use the deprecated
 function. These messages remain for four releases, i.e. for one full
 year, before turning into an error. Starting with v3.15, your can
 also adapt to API changes with the SIMGRID_VERSION macro, that is
 defined to 31500 for v3.15, to 31901 for v3.19.1 and so on.

 Starting with this v3.19.1, our commitment to reduce the changes to
 the public interfaces is extended from the API to the ABI: a program
 using only MSG or SimDag and compiled against a given version of
 simgrid can probably be used with a later version of SimGrid without
 recompilation. We will do our best... but don't expect too much of
 it, that's a really difficult goal during such profund refactoring.

 The difference between v3.19 and v3.19.1 is that the former was
 accidentally breaking the ABI of MSG, while the later is restoring
 the previous ABI.

 S4U and kernel APIs will still evolve until SimGrid4, with one-year
 deprecation warnings as currently. In fact, cleaning up these
 interfaces and converting them to snake_case() is one release goal of
 v3.20. But don't worry, we are working to smooth this upgrade path.

 In summary, new projects should start with S4U to benefit of the
 future, but old MSG projects should still be usable with no change.

----------------------------------------------------------------------------

SimGrid (3.19) Released March 20 2018

 The Moscovitly-cold Spring release.

 SMPI user-visible improvements:
 - Support of MPI_Type_create_subarray
 - Unimplemented MPI calls now abort (instead of issuing a warning)
   Some harmless calls around errhandlers still only issue a warning.
 - MPI_Sendrecv was behaving badly when MPI_PROC_NULL was sender or receiver.
 - Starting MPI ranks (or even MSG/S4U actors) once the simulation started
   is now possible (mmap privatization was refactored to this end).
   Adding new SMPI instances should also be technically doable now.

 SMPI internal cleanups:
 - Removed index notion from SMPI -- no more "getPid() - 1"!
   In tracing files, actors are called rank-<PROCESS-ID> but these are
   NOT the real ranks (tracing several communicators is not supported yet).
 - Deprecate smpi_process_index() (will be removed in 3.22)
 - Better testing on classical proxy apps, through an external project:
   https://github.com/simgrid/SMPI-proxy-apps/

 Documentation
 - Use a graphical TOC to make it easier to find the documentation you need
 - Revamp the MSG tutorial

 MSG
 - Fix MSG_task_get_remaining_work_ratio(): return 1.0 for unstarted tasks.
 - Remove parameter of MSG_process_killall().
   Resetting the PID was bogus anyway (several actors could have the same PID).

 S4U
 - Execution->setHost() can be called after start(), to migrate it.
 - Comm::test_any() is now implemented.
 - s4u::Actor now has onCreation() and onDestruction() signals.
 - Install some kernel header files for the users' plugins and more.
   Warning, their API is really not stable yet.
    include/simgrid/kernel/resource/{Action,Resource,Model}.hpp
    include/simgrid/kernel/routing/*Zone.hpp

 SimDag
 - SD_task_dependency_add(): remove unused parameters 'name' and 'data'.

 Build System and other cleanups:
 - Remove unused run-time parameter "tracing/onelink-only".
 - SimGrid now works with intel compilers (MC still buggy)
 - Remove XBT_LOG_CONNECT, it should be useless nowadays.
 - tesh kills subprocesses on timeout (but not on windows)

 PLATFORM:
 - Rename FULLDUPLEX into SPLITDUPLEX (old name still accepted)

 Fixed bugs:
 - #194: Feature request: simgrid::s4u::Comm::test_any()
 - #245: migrating an actor does not migrate its execution
 - #253: Feature Request: expose clusters as objects
 - #254: Something seems wrong with s4u::Actor::kill(aid_t)
 - #255: Tesh broken on Windows
 - #256: Modernize FindSimGrid.cmake
 - #257: Fix (ab)use of CMake install

----------------------------------------------------------------------------

SimGrid (3.18) Released December 24 2017

 The "Ho Ho Ho! SimGrid 4 beta is coming to town" release.

 MSG IS NOW DEPRECATED. Please use S4U for new projects.
 - Support for MSG should not be removed from SimGrid before 2020,
   but future evolutions will be limited to the integration of
   user-provided patches.

 S4U New features
 - s4u::onDeadlock() signal, run before stopping the simulation.
 - s4u::Exec: asynchronous executions (abstraction of background
   threads)
 - s4u::Host->getLoad() returns the achieved speed in flops/s

 S4U API changes
 - Link::name() is deprecated and will be removed in v3.21, use
   Link::getCname() instead.
 - Mailbox::getName() changed to return a std::string, use
   Mailbox::getCname() instead to get a char*.
 - Storage::getName() changed to return a std::string, use
   Storage::getCname() instead to get a char*.
 - s4u::allStorages() becomes s4u::getStorageList(whereTo)
   to have both allocation and deallocation of the map in user space.

 MSG
 - Forbid the use of MSG_task_get_flops_amount() on parallel tasks:
   The amount of flops remaining to do is a vector, not a scalar.
 - Introduce MSG_task_get_remaining_work_ratio(), which does what its
   name implies on both sequential and parallel tasks.
 - Both changes fix GitHub's #223 using PR #237 as a basis.
   Thanks Michael Mercier.
 - Most examples were converted to S4U and hidden elsewhere at tests.
   Rationale: we still want MSG to work; we want newcomers to use S4U.

 SURF
 - LMM stuff moved to its own namespace: simgrid::kernel::lmm.
 - Renamed LMM classes (e.g. s_lmm_system_t -> System).

 SMPI
 - Switch to the faster dlopen privatization mechanism by default
 - Documentation improvments

 Virtual Machines
 - Live migration is getting moved to a plugin. Dirty page tracking is
   the first part of this plugin. This imply that VM migration is now
   only possible if one this function is called:
    - C/MSG: MSG_vm_live_migration_plugin_init()
    - C/C++: sg_vm_live_migration_plugin_init()
    - Java:  Msg.liveMigrationInit()
   For C and C++, "simgrid/plugins/live_migration.h" also has to be
   included.

 XBT
 - Define class simgrid::xbt::Path to manage file names.
 - Removed unused functions:
   - xbt/file.h: xbt_basename(), xbt_dirname(), xbt_getline()
   - xbt/graph.h: xbt_graph_edge_get_length(), xbt_graph_edge_set_length,
       xbt_graph_export_graphviz()
   - xbt/str.h: xbt_str_join()
 - Remove unused datatypes:
   - xbt/heap.h: use std::priority_queue or boost::heap instead
   - xbt/swag.h: use boost::intrusive::list instead

 PLUGINS:
 - New link_energy plugin for the consumption of the links.
 - All of the operations on files and storage contents have been
   packaged into a plugin (src/plugins/file_system). The current
   public interface can be found in
   include/simgrid/plugins/file_system.h
   To use these functions you now have to initialize the plugin by
   calling MSG_storage_file_system_init() just after calling
   MSG_init() or sg_storage_file_system_init() just after creating
   the Engine.

 XML
 - Remove the undocumented/untested tag <include>

 TRACE
 - Remove viva specific tracing as the tool is no longer maintained

 Fixed bugs:
 - #248: Kill of finished processes leads to segfault
 - #240: xbt_cond_wait_timeout should gracefully return for C apps
 - #239: please implement signal s4u::onDeadlock()
 - #230: segfaults when exit() without run()
 - #225: s4u::Actor::kill() doesn not really kill victims in a join()
 - #223: MSG_task_get_flops_amount() not working with parallel tasks
 - #222: Actor::kill() doesn't really kill and segfaults
 - #221: odd LMM warning when killing an actor
 - #120: Memory leak when the processes are forcefully killed

----------------------------------------------------------------------------

SimGrid (3.17) Released October 8 2017

 The Drained Leaks release: (almost) no known leaks despite the tests.

 Even very long simulations will preserve your memory: our testsuite
 stresses SimGrid for over 45mn on fast machines for a coverage of
 over 80%, and there is only one single known leak, of about 4kb.


 S4U
  - Comm.detach(): start and forget about asynchronous emission. A cleanup
    handler may be given to free resources if the comm cannot be completed.
  - this_actor::send(mailbox) is now mailbox->put()
  - New: simgrid::s4u::Comm::wait_all()
  - New: Host.execute() for remote executions.

 SURF
  - Unused option network/sender-gap is removed.

 MSG
  - Deprecate MSG_task_isend_with_matching(): This unused feature
    really complicates our internals. Will be removed in v3.20.

 Simix
  - Improved context termination.  It is now possible to free resources, even
    when a process is forcibly killed.
  - ContextBoost: add support for Boost versions above 1.61.

 XBT
 - Bring back run-time option --cfg=exception/cutpath to remove exception
   backtraces.
 - Removed unused functions:
   - xbt/str.h: xbt_str_split_str(), xbt_str_subst(), xbt_str_ltrim(),
       xbt_str_rtrim(), xbt_str_trim().
   - xbt/xbt_os_thread.h: xbt_os_thread_cancel(), xbt_os_thread_detach().

 Misc
 - Removed header files obsolete since SimGrid 3.12:
   msg/datatypes.h, msg/msg.h, simdag/datatypes.h, simdag/simdag.h.
 - Fix many bugs:
   - #3: SD_exit should be made optional
   - #120: Memory leak when the processes are forcefully killed
   - #159: Threading test regression in Actor refcounting
   - #170: simgrid::s4u::Comm::wait_any() returns too many comms
   - #185: simgrid::s4u::Engine::instance()->shutdown() segfaults
   - #186: Actor::killAll() segfaults if some process is blocked on wait()
   - #191: VM migration and pstate
   - #192: Updating the energy consumptions of all hosts crashes with VMs
   - #195: All actors have PID=0 in the logs
   - #204: Sometimes segfault with thread contexts and mmap privatization
   - #222: Actor::kill() doesn't really kill and segfaults
   - #225: Actor::kill() doesn't really kill when victims are doing a join()

----------------------------------------------------------------------------

SimGrid (3.16) Released June 22. 2017.

 The Blooming Spring Release: developments are budding.

 Portability status:
  - FreeBSD: Disable SMPI mmap privatization, switch automatically to dlopen.
  - Mac, BSD: dlopen+thread broken, switch automatically to raw contexts.
  - Java JAR file should be finally fully working on Mac OSX too.

 XML platforms: Switch to platform v4.1 format.
 * This is (mainly) a backward compatible change: v4 are valid v4.1 files
   - <zone> can be used as a synonym for the now deprecated <as>
   - <zoneRoute> can be used as a synonym for the now deprecated <asroute>
   - <bypassZoneRoute> can be used as a synonym for the now deprecated <bypassAsRoute>
   - <actor> can be used as a synonym for the now deprecated <process>
   - state_file and avail_file periodicity is now easier to express
     (check the documentation) the old behavior should still work.
 * Storage: not backward compatible, but it seems that nobody ever used it
   - Remove attribute 'content_type' of <storage_type>: was never used
   - Make attribute 'model' of <storage_type> optional: for future usage
   - Remove Bconnection model property: was never (in)validated. Replaced by
      the maximum of the read and write bandwidth as a resource constraint.

 SimDag
  - New and Backwards Compatibility break:
    SD_simulate_with_update (double how_long, xbt_dynar_t changed_tasks_dynar)
    When one wants to get the list of tasks whose states have changed during a
    simulation round, s/he has to allocate and free a dynar and use it as
    argument to this function. The former SD_simulate (double how_long)
    now returns void.

 Virtual Machines
  - Allow multicore VMs, with the correct sharing (unless you overcommit)
    BUG: vCPU overcommitting still leads to buggy sharing, though. WIP.

 Energy
  - New function to update the consumption of all hosts at once.
  - Fix the model for multi-core hosts, linear in the amount of busy
    cores with an abnormality for pIdle (see paper).
    BUG: Still not satisfactory for ptask on mono-cores.

 MSG
  - The netzone are now available from the MSG API.
    The old names still work, but are now deprecated.

 SMPI
  - New algorithm to privatize globals: dlopen, with dynamic loading tricks
  - New option: smpi/keep-temps to not cleanup temp files
  - New option: smpi/shared-malloc-blocksize . Relevant only when global shared
    mallocs mode is used, allows to change the size of the fake file used
    (default 1MB), to potentially limit the number of mappings for large runs.
  - Support for sparse privatized malloc with SMPI_PARTIAL_SHARED_MALLOC()
  - Fortran ifort and flang compilers support
  - New RMA calls supported (experimental):
      - MPI_Win_allocate, MPI_Win_create_dynamic, MPI_Win_attach
      - MPI_Win_detach, MPI_Win_set_info, MPI_Win_get_info
      - MPI_Win_lock_all, MPI_Win_unlock_all, MPI_Win_flush
      - MPI_Win_flush_local, MPI_Win_flush_all, MPI_Win_flush_local_all
      - MPI_Op_commutative, MPI_Fetch_and_Op, MPI_Compare_and_swap
      - MPI_Rput, MPI_Rget, MPI_Raccumulate, MPI_Rget_accumulate

 S4U
  - New: this_actor::isMaestro() returns whether we are in kernel mode.
  - Behind the scene, ActivityImpl are now automatically refcounted.
    Removing this nasty bottleneck will greatly simplify our internals.

 XBT
  - Replay: New function xbt_replay_action_get():
    Retrieve the function previously associated to an event type.
  - DROPPED FUNCTION: xbt_str_varsubst()
  - DROPPED MODULE: strbuff. We don't need it anymore.
  - DROPPED MODULE: matrix. We don't need it anymore.
  - DROPPED MODULE: lib. We don't need it anymore.

 -- Thu Jun 22 22:48:12 CEST 2017   -- Da SimGrid team <simgrid-devel@lists.gforge.inria.fr>

SimGrid (3.15) Released March 22. 2017

 The Spring Release: continuous integration servers become green
 We fixed even the transient bugs on all target architectures:
   Linux (CentOS, Debian, Ubuntu, Fedora), Mac OSX (Mavericks, El Capitan)
   Windows, FreeBSD, NetBSD.

 - Rename NetCards to NetPoints.
   This was intended to help NS3 users, but that's not a netcard.
   That's a point in the routing algorithm, let's avoid wrong simplifications.

 MSG
 - New: MSG_process_yield(). Stop and yield to other processes.
 - New: MSG_process_daemon(). Daemon processes are automatically killed
   when the last non-daemon process terminates
 - New: MSG_process_ref/unref(). Fiddle with the process refcounting.
 - Renamed MSG_energy_plugin_init() -> MSG_host_energy_plugin_init()
   to make room for the upcoming network energy plugin.
 - Drop MSG_host_get_current_power_peak: duplicates MSG_host_get_speed

 Java
 - Ensure that an actor can kill itself with Process::exit()
 - Kill the obscure NativeException. Nobody want to survive the issues
   it denotes, so use JniException that is a RuntimeException (not to
   be caught explicitly).
 - Partial bug fix in initialization. SimGrid flags on command line were
   consumed at C level but stayed in the original Java String[] args.
   This could mess users' args[i] if SG flags were not put at the end of
   the command line.
   The SimGrid flags are now removed from the Java arguments. However,
   the number of arguments REMAINS UNCHANGED. It is then UNSAFE to test
   if args.length is greater than the number of YOUR OWN ARGUMENTS.
   It might be if you have --log or --cfg flags in the command line.
 - Fix numerous memleaks all around the place. In particular, around VMs.

 S4U
 - New callbacks:
   - s4u::onPlatformCreated: right before the simulation starts
   - s4u::onSimulationEnd: right after the main simulation loop
   - s4u::onTimeAdvance: right after a clock change (time is discrete)
   - s4u::Host::onSpeedChange: when the pstate is changed, or when an
     event from the availability_file changes the avail speed.
 - Links are now usable from s4u
 - New: Engine::hostList() and Engine::hostCount(). Still clumsy.
 - New: Actor::suspend(), Actor::resume(), and Actor::migrate(new_host)
 - New examples: The conversion of MSG examples to S4U has begun
    - Actors: create, kill, migration, and suspend
    - Applications: master-worker and token-ring
    - Action replay: communications and storage
 - Drop Host::getPstateSpeedCurrent() which duplicates Host::speed()

 SimDag
 - Backwards Compatibility breaks
    - The SD_route_get_list and SD_route_get_size functions have been removed.
      They are replaced by the unique
         void sg_host_route(sg_host_t src, sg_host_t dst, xbt_dynar_t links)
      The route from src to dst is built in the links dynar whose size can
      be obtained with xbt_dynar_length.
    - The SD_route_bandwidth and SD_route_latency functions have been replaced by
        sg_host_route_bandwidth and sg_host_route_latency.
      Macros ensure the backwards compatibility, but you should fix your code

 SMPI
 - Major C++ rewrite ongoing (SMPI used to be C compiled in C++).
   This can break codes using SMPI internals (from private.h instead of the public smpi.h).
 - Bump our claim of support from MPI 1.1 to MPI 2.2.
   We don't support 100% of it, but it should be enough. Contact us if not.
 - MPI_Win_lock/unlock, MPI_Get_accumulate support added (as for all RMA, implementation is
   naive and probably inaccurate)
 - New algorithm for SMPI_SHARED_MALLOC: global, where all blocks are
   mapped onto a unique small file using some system magic.
 - Bugfix: smpirun was sometimes misusing hostfile when wrongly terminated
 - Fortran: cleanups, fixes, support of user-added operations
 - RMA: MPI_Accumulate are applied in correct order.
 - RMA:  MPI_Win_{complete/post} shouldn't miss messages anymore.
 - Better support for MPI_IN_PLACE
 - Support for MPI_Win attrs and keyvals.
 - Support MPI_Comm_group_create, MPI_Type_size_x
 - MPI ops should be properly applied to all allowed types
 - Replace implementation of MPI_Bcast "scatter followed by rdb allgather"
   algorithm by a non failing one from mpich.

 XBT
 - Kill the fifo data container: we don't use it anymore.

 XML
 - A <cluster> can now be created with different speed values to represent pstates.
   see examples/platforms/energy_cluster.xml for an example.

SimGrid (3.14.159) Released December 28. 2016

 The previous release was only a crude approximation of a Pi release;
 this one should be a bit better.

 - Revert a last minute change that broke on Mac OSX.
 - Fix the changelog and NEWS files.
 - Improve the documentation, in particular of the routing module.
 - Integrate some patches flying around in Debian.

SimGrid (3.14) Released December 24. 2016

 Documentation
 * The whole documentation was reworked and reorganized. There is
   still much room for improvement here, but we're on it.

 Infrastructure
 * We now need python3 for our testing infrastructure.
 * Model checking needs libevent

 MC
 * Now works on FreeBSD

 SMPI
 * Privatization now works on FreeBSD

 * Privatization is now activated by default in smpirun
   You can turn it off with -no-privatize if something goes wrong.

 * Call-location tracing for SMPI.
   You can add the exact location (filename / linenumber) of an MPI call to
   your trace files and slow down or speed up the simulation between two
   consecutive calls by using an adjustment file (see the documentation).

 * Fixed computation of timings for MPI_Send, MPI_Recv & possibly also others
   We've found a bug that prevented SMPI to account for MPI_Send, MPI_Recv
   and others (in some cases) in a correct way. That is, the smpi/os, smpi/or
   values were ignored in some cases. The timings of these functions can now
   be significantly different.

 * smpi/cpu-threshold:-1 should become smpi/simulate-computation:no
   smpi/running-power    is renamed to smpi/host-speed

 * smpi/grow-injected-times option to enable or disable multiplication of the
   timings injected in MPI_Iprobe, or MPI_Test. Enabled by default, which can
   make simulation less precise (but also much faster).

 * smpirun script should be (much) faster for large deployments.

 * SMPI tracing: fixed issue with poor matching of send/receives.

 * Replay: Fix broken waitall

 New functions and features
 * MSG_parallel_task_execute_with_timeout, to timeout computations.

 Dropped / renamed functions and features
 * msg_mailbox_t and associated functions. Use s4u::Mailbox instead.
   - MSG_mailbox_is_empty() -> Mailbox::empty()
   - MSG_mailbox_front() -> Mailbox::front()
   - MSG_mailbox_get_by_alias() -> simgrid::s4u::Mailbox::byName(name)
   - MSG_mailbox_get_task_ext() -> MSG_task_receive_ext()
   - MSG_mailbox_get_task_ext_bounded -> MSG_task_receive_ext_bounded
   - MSG_host_(get/set)_params -> MSG_vm_(get/set)_params
 * Don't pass the free_f parameter to property related functions:
   - MSG_host_set_property_value()
   - MSG_as_router_set_property_value()
   - MSG_storage_set_property_value()
 * VM properties. Since msg_vm_t are msg_host_t, just use
   MSG_host_get_property_value() and friends
 * VM I/O related things:
   - Ignored parameter of vm_create: core_nb, disk_path and disk_size.
   - Unimplemented save/restore methods
 * MSG_as_router_get_property_value() was redundant with
   MSG_environment_as_get_property_value().
   - Removed MSG_as_router_*propert*() functions
   - Added MSG_environment_as_set_property_value() for consistency
 * xbt heterogeneous dictionaries (created with xbt_dict_new()).
   Well, they are still there for now, but deprecated with a warning.
   Please switch to xbt_dict_new_homogeneous() before this is removed
   for real.
 * Task affinity. Its intended behavior (that was very badly tested
   and probably not really working) was deceiving what most users
   would have hoped here.
 * xbt_os_sem_get_value: unused internally, deprecated on OS X El Capitan
 * Option network/coordinates is now useless and should be dropped.

 Storage:
 * Added option storage/max_file_descriptors to allow more than 1024 files opened

 SURF:
 * Added option maxmin/concurrency_limit to allow more than 100 processes per host
 * Added Dragonfly topology support

 XML:
 * Add Exa- and Peta- units such as EiB, EB, Eib, Eb for size, and
   EiBps, EBps, Eibps, Ebps for bandwidth.
   They may become useful to some lucky ones.

 Java:
 * New functions: msg.Comm.waitAll() and msg.Comm.waitAny()
 * ex/app_tokenring: new example, very similar to the MSG Token Ring
 * ex/async_waitAll: new example, on asynchronous communications

 MSG:
 * Memory usage should be decreased for simulations with a large number
   of processes. This also helps for SMPI.

SimGrid (3.13) stable; urgency=low

 The Half Release, a.k.a. the Zealous Easter Trim.

 - We removed half of the lines, that were mostly experimental cruft.
   v3.12 lasted 286000 lines of code, v3.13 is only 142000 lines
   (not counting blanks and comments -- according to openhub.net)
 - The internals are now compiled in C++ (and will soon be clean C++)
 - We removed 75 klines of XML, 12 klines of Java, 5 klines of cmake,
   59 klines of C, etc. We added only 29 klines of C++ in replacement.

 * Backwards Compatibility breaks
   - Removed Lua simulation bindings (switch to C or Java for that).
     Lua can still be used to describe platforms
   - Removed Java kernel plug-ins.
     Will be reintroduced after the ongoing major internals reorg.
   - In MSG
      - the following functions were removed.
        They were too specific and should be reimplemented in a generic
        way, with filter function.
          - MSG_task_listen_from_host
          - MSG_mailbox_get_count_host_waiting_tasks
          - MSG_mailbox_put_with_timeout was removed.
            Please use MSG_task_send_with_timeout instead.
   - In SimDag
      - the SD_application_reinit function was removed. It has been a noop for a while.
      - The ACCESS_MODE of SD_workstation has been removed. This feature was not really usable and should soon be
        replaced by a more flexible mechanism.
      - The following functions thus do not exist anymore
         - SD_workstation_get_access_mode
         - SD_workstation_set_access_mode
         - SD_workstation_get_current_task
      - Basic estimation functions have been removed but can easily be replaced
        - SD_route_get_communication_time => SG_route_get_latency() + amount / SD_route_get_bandwidth()
        - SD_workstation_get_computation_time => amount / sg_host_speed()
   - In Java
      - VM.setBound(int load) is now VM.setBound(double bound) to meet the MSG semantics.
        Use VM.getSpeed()*load/100 for the legacy behavior.
   - In CMake
      - option enable_tracing was removed. It was not doing anything for a while.
   - In the ModelChecker:
      - the model-checker now ptraces the model-checked process which means
        you cannot use a debugger on the latter anymore (we might make this
        optional in the feature);
      - removed soft-dirty page tracking;
      - remove model-checked side snapshot management,
        MC_snapshot() and MC_compare_snapshot();
      - keep the MC_cut() function as a stub (it was not really working
        in the previous release).

 Options:
 * All options are consistently in kebab-case. Old names are kept as alias.

 XML platforms:
 * Switch to platform v4 format.
   - Rename from 'power' to 'speed' the attributes describing the amount of
     flops that a <host>, <peer>, <cluster> or <cabinet> can deliver per second.
   - In <trace_connect>, attribute kind="POWER" is now kind="SPEED".
   - In <host> and <link>, attributes availability and state are gone.
     It was redundant with state and availability traces, and with peak values.
   - In <cluster>, attributes availability_file and state_file are gone.
     It was too complex and unused.
   - Kill <gpu>. Was not doing anything.
   - The DOCTYPE points to the right URL:
     http://simgrid.gforge.inria.fr/simgrid/simgrid.dtd
     (the file at this address now documents the changelog since its v1)
   - A warning is emitted for unit-less values (they are still accepted).
     - speed. Default: 'f' or 'flops'. Also defined:
        'Yf',         'Zf',         'Ef',       'Pf',        'Tf',        'Gf',        'Mf',        'kf'
        'yottaflops', 'zettaflops', 'exaflops', 'petaflops', 'teraflops', 'gigaflops', 'megaflops', 'kiloflops'
     - bandwidth. Default: 'Bps' bytes per second (or 'bps' for bits but 1 Bps = 8 bps)
       Also defined in bytes: 'TiBps', 'GiBps', 'MiBps', 'KiBps', 'TBps', 'GBps', 'MBps', 'kBps', 'Bps'
       And the same in bits:  'Tibps', 'Gibps', 'Mibps', 'Kibps', 'Tbps', 'Gbps', 'Mbps', 'kbps', 'bps'
     - latency. Default: 's' second. Also defined:
       'w' week, 'd' day, 'h' hour, 'm' minute, 'ms' millisecond, 'us' microsecond, 'ns' nanosecond, 'ps' picosecond

 * bin/simgrid_update_xml can upgrade your files automatically (won't convert unit-less values)
   tools/sg_xml_unit_converter.py may help (but it's just a warning and will probably ever be).

 S4U
 * s4u::Host is now the preferred public interface to the Host features.
   sg_host_* functions are C bindings to the exact same behavior
   MSG_host_* and SD_workstation_* are #define to the sg_host_* ones

 MSG
 * The examples were completely reorganized (in C and Java), for your browsing pleasure.
 * Kill all deprecated functions (the ones you had when declaring MSG_DEPRECATED).
   They were deprecated since a few years, and probably did not even compile anymore.

 SimDag
 * The API has been profoundly modified to directly use the core objects instead of redefining its own.
   SD_Workstation_t and SD_link_t are now sg_host_t and sg_link_t respectively.
   Some functions have also been renamed for consistency. Backward compatibility is maintained, but users are
   encouraged to update their codes. A list of the modified functions can be found at the end of
   include/simgrid/simdag.h

 Simix
 * simgrid::simix::kernelImmediate() is the closure callback. It ensures that
    the lambda or closure passed as a parameter will run in kernel mode.
   All the callback functions should be rewritten to that interface at some point.

 Surf
 * Reorganizing and cleaning the internals all around the place.

 SMPI
 * Remove old default barrier/bcast buggy algorithms (see #18407)
 * Various bug fixes to handle more codes
 * Remove the need for the --foreground option of smpirun (it is still
   accepted for backward compatibility).

 XBT
 * Kill the setset data container: MC don't use it anymore.
 * Kill the queue data container: it made more sense with GRAS.
 * Kill the xbt_peer_t data type: it's useless without GRAS.
 * Kill rm_cb feature of config sets: it was never useful.
 * Kill graphxml parsing feature. It was not used.
 * Kill the deprecated code protected by XBT_USE_DEPRECATED
 * New functions:
   - xbt_dynar_sort_strings(), when the content is char*
   - xbt_str_parse_int / xbt_str_parse_double, wrapping strtol/strtod
     They throw exceptions on invalid input;
 * C++ support for declaring CLI flags (simgrid::config::Flag);
 * class for abstracting different signal backends (simgrid::xbt::signal).
   with no external dependencies (we need very simple signals).

 MC
 * refactoring and cleanup of the code;
 * ongoing process to cleanly separate the model-checking algorithms
   from the code model-checking support.

 -- Wed Apr 27 21:00:53 CEST 2016 Da SimGrid team <simgrid-devel@lists.gforge.inria.fr>

SimGrid (3.12) stable; urgency=low

 The Facelift Release.

 Build System
  * Require g++ v4.7 at least to not speak prehistorical C++.
  * Require Boost 1.48 (for signal2 component).
  * Java must be version 7 at least when activated.
  * Builds on Windows again (including Java bindings).
  * Tracing is now always enabled (no way to turn it out)
  * Remove GTNetS. It was not working anyway.
  * Various cleanups in the cmake scripts.
  * Move headers around to sort them out on installed systems:
    - instr/instr.h  -> simgrid/instr.h
    - instr/jedule/* -> simgrid/jedule
    - simdag/datatypes.h was removed
    - simdag/simdag.h -> simgrid/simdag.h
    - msg/datatypes.h was removed
    - msg/msg.h -> simgrid/msg.h

 cMSG:
 * Interface improvement:
   - Rename MSG_host_is_avail(h) to MSG_host_is_on(h)
   - Sanitize the interface in MSG_task_ module:
     - Merge two functions that were close enough but misleading:
       set_compute_duration(t)      -> set_flops_amount(t)
       get_remaining_computation(t) -> get_flops_amount(t)
     - set_data_size(t) -> set_bytes_amount(t)
       get_data_size(t) -> get_bytes_amount(t)
   - Massive cleanups in the functions related to the energy
     - MSG_host_get_pstate_number() -> MSG_host_get_nb_pstates()
   - New: MSG_host_get_pstate()
 * New example:
   - msg/energy/onoff: switching hosts on and off
 jMSG:
 * Interface improvement:
   - Rename Host.isAvail() to Host.isOn()
   - Rename Process.currentProcess() to Process.getCurrentProcess()
   - Rename Task.setDataSize() to Task.setBytesAmount()
   - Merge Task.getRemainingDuration() and Task.getComputeDuration() into Task.getFlopsAmount()
 * Bug fixes:
   - #18874: Actually allows the GC to reclaim tasks

 SIMIX:
 * New functions
   - SIMIX_process_throw: raises an exception in a remote process
 * Refactoring: Separate sub-modules
   - libsmx: the public interface, as libc in a real system
   - popping: the strange dance that converts a user request into a kernel handling
   - smx_context_*: the virtualization mechanisms that embed the user code
   - smx_*: the handling of each simcalls
 * Interface cleanup:
   - simcall_host_set_power_peak_at -> simcall_host_set_pstate
 * Rename smx_action_t into smx_synchro_t, making explicit that these
   things are used to synchronize processes with their environment.
   For example, a communication is a sort of synchronization involving
   the communicating processes (that may block until the exchange) and
   the platform. The same can be said from computations, etc.
 * Bug fixes:
   - #18888: segfault when a process ends before its kill_time

 SMPI:
 * New functions
   - Onesided early support for: MPI_Win_(create, free, fence, get_name, set_name, get_group), MPI_Get, MPI_Put, MPI_Accumulate, MPI_Alloc_mem, MPI_Free_mem.
   - MPI_Keyval*, MPI_Attr* functions, as well as MPI_Comm_attr*, MPI_Type_attr* variants (C only, no Fortran support yet)
   - MPI_Type_set_name, MPI_Type_get_name
   - MPI_*_c2f and MPI_*_f2c functions
   - MPI_Info_* functions (beware, get_nthkey may not follow the insertion order)
   - MPI_Pack, MPI_Unpack and MPI_Pack_size functions
   - Activate a lot of new tests from the mpich 3 testsuite
 * Features
   - Constant times can be injected inside MPI_Wtime and MPI_Test through options smpi/wtime and smpi/test
   - InfiniBand network model added: Based on the works of Jerome Vienne
     http://mescal.imag.fr/membres/jean-marc.vincent/index.html/PhD/Vienne.pdf
   - When smpi/display_timing is set, also display global simulation time and application times
   - Have smpirun, smpicc and friends display the simgrid git hash version on --git-version
 * Collective communications
   - SMP-aware algorithms are now dynamically handled. An internal communicator is created for each node, and an external one to handle communications between "leaders" of each node
   - MVAPICH2 (1.9) collective algorithms selector: normal and SMP algorithms are handled, and selection logic is based on the one used on TACC's Stampede cluster (https://www.tacc.utexas.edu/stampede/).
   - Support for Rabenseifner Reduce/Allreduce algorithms (https://fs.hlrs.de/projects/par/mpi//myreduce.html)
 * Replay
   - Replay now uses algorithms from wanted collective selector
   - Replay can be used with SMP-aware algorithms
   - Memory occupation of replay should now be contained (temporary buffers allocated in collective algorithms should be shared between processes)
   - Replay can now replay several traces at the same time (check examples/smpi/replay_multiple example), to simulate interactions between several applications on a given platform. User can specify the start time of each instance. This should also allow replay + actual applications to run.
 * Bug fixes
   - [#17799]: have mpi_group_range_incl and mpi_group_range_excl better test some corner cases
   - Correctly use loopback on fat-tree clusters
   - Asynchronous small messages shouldn't trigger deadlocks anymore
 * Energy/DVFS cleanup and improvement
   - smpi_set_host_power_peak_at() -> smpi_set_host_pstate()
   - new: smpi_get_host_pstate()
 SURF
  * Bug fixes
   - "Full" network optimization flag was broken since Surf++
   - Better handling of precision flags in maxmin
   - Fix bug causing sometimes "Impossible" errors
   - Properly pass cluster properties to included hosts
  * Improvement of the Energy plugin.
    - Always update the consumption before returning that value
    - New property: watt_off to denote the dissipation when the host is off
    - New functions getWattMinAt and getWattMaxAt to retrieve the
      dissipation of pstates that we are not currently at.
  * Java: class NetworkLink renamed to Link
  * New function: simcall_process_get_kill_time()
  * Massive rename s/workstation/host/
    - That's intrusive, but that's good for the project consistency. Sorry.
    - Change config option "workstation/model" into "host/model"
 XBT
  * New functions
   - Add a xbt_heap_update function, to avoid costly xbt_heap_remove+xbt_heap_insert use
   - Add a xbt wrapper for simcall_mutex_trylock (asked in [#17878])
   - Add two new log appenders: rollfile and splitfile. Patch by Fabien Chaix.
   - xbt_dirname and xbt_basename for non-POSIX systems
 MC
  * The model checker now runs as a separate process.
  * The model checker runs must now be launched with the new simgrid-mc program.
  * Record/Replay: the MC can display a textual representation of a path in the
    execution graph. It can then be replayed outside of the model checker.

 -- Mon Oct 12 06:02:41 CEST 2015 Da SimGrid team <simgrid-devel@lists.gforge.inria.fr>

SimGrid (3.11) stable; urgency=low

 The Class Release.

 Tools:
 * Normalizing pointers addresses tool for better diff between logs

 Examples:
 * Add cloud examples using new VMs
   - examples/msg/cloud/two_tasks_vm.tesh
   - examples/msg/cloud/simple_vm.tesh
   - examples/java/cloud/cloud.tesh
   - examples/java/cloud/migration/migration.tesh
 * Add java surf examples:
   - examples/java/surfPlugin/surf_plugin.tesh
   - examples/java/reservationSurfPlugin/reservation_surf_plugin.tes
   - examples/java/surfCpuModel/surf_cpu_model.tesh
 * Add SMPI+MSG example:
   - examples/smpi/smpi_msg_masterslave/

 TeshSuite:
 * Add tests:
   - msg process test
   - msg task destroy cancel test
   - msg_host on/off test
 * Move all tests in testsuite to teshsuite (adding tesh files)
 * Restructure teshsuites
   - one folder for each kind of test
 * Restructure AddTests.cmake
   - unify tests names
   - structure the order of tests (with sections)

 MSG:
 * Add virtual machine
   - creation of a VM on a PM
   - migration of a VM from a PM to another PM
 * New functions
   - MSG_process_join(msg_process_t process, double timeout)
   - msg_bar_t MSG_barrier_init(unsigned int count)
   - int MSG_barrier_wait(msg_bar_t barrier)
   - void MSG_barrier_destroy(msg_bar_t barrier)
   - msg_as_t MSG_environment_as_get_by_name(const char * name)
 * New option "msg/debug_multiple_use" to help debugging when a task is used
   several times
 * MSG IO
   - Improvements and finalization of MSG_storage, MSG_file APIs and their
     documentation
   - Increase code coverage in test suites
   - Bug fixes

 SIMIX:
 * Protect context stacks against stack overflow. The number of protected memory
   pages allocated on the top of each stack (1 by default) can be configured
   with the new command line option --cfg=contexts/guard_size:<value>.
 * Simcalls are now generated by a python script that
   - generates files included by SimGrid
   - checks that all the functions exist, and proposes prototypes
 * Clean simcalls
   - remove sem_destroy, file_set_data, comm_destroy, vm_set_state,
     host_set_data, host_get_data
 * New simcalls
   - simcall_process_join(smx_process_t process, double timeout)
 * Fix bug where sleeping processing could not be suspended.

 SURF:
 * Translate surf models from C to C++
   - Generic classes for all models: Model, Resource, Action
   - A generic interface for each kind of model (CPU, Network, Storage
     Workstation, WorkstationVM)
   - C bindings
 * Translate surf routings from C to C++
 * Add callbacks using sigc++ or boost::signals2
   - Add callback functions for resource creation/destruction
   - Add callback functions for action state change
   - Handle Energy as a plugin
 * Replace swag by boost::intrusive
 * Add new routing models for clusters. For documentation, see
   http://simgrid.gforge.inria.fr/simgrid/latest/doc/platform.html#pf_cluster
   - tori, with topology="TORUS" and topo_parameters="ndim1,ndim2,...,ndimn"
     parameters for cluster tag
   - Fat trees, with topology="FAT_TREE" and
     topo_parameters="h;m1,...,mh;w1,...,wh;p1,...,ph" parameters for cluster tag
   - see examples/platforms/torus_cluster.xml and
     examples/platforms/fat_tree_cluster.xml
 * More documentation

 SMPI:
 * Hostfiles support host:nb_processes construct to deploy several processes on
   one node.
 * Collective communication algorithms should not crash if used with
   improper number of nodes and report the error.
 * SMPI now partially supports MPI_Topologies: MPI_Cart_create, MPI_Cart_shift,
   MPI_Cart_rank, MPI_Cart_get, MPI_Cart_coords, MPI_Cartdim_get,
   MPI_Dims_create, MPI_Cart_sub are supported.
 * New interface to use SMPI programmatically (still depends on MSG for
   some parts, see examples/smpi/smpi_msg_masterslave):
   - SMPI_app_instance_register(const char *name, xbt_main_func_t code,
        int num_processes)
   - SMPI_init()
   - SMPI_finalize();
 * Global variables privatization in MPI executables is now performed at runtime
   with the option smpi/privatize_global_variables (default:no).
   Limitations: Linux/BSD only, with mmap enabled. Global variables inside
   dynamic libraries loaded by the application are not privatized (static
   linking with these libraries is advised in this case)

 Tracing:
 * Options defined in XML work correctly now.

 Java:
 * New cmake option, enable_lib_in_jar, to control whether native libraries are
   copied into simgrid.jar or not (ON by default).  Use this option if you want
   to reduce the size of the installed simgrid.jar, *and* the native libraries
   are kept installed elsewhere.
 * Surf binding with SWIG (code generated in maintainer mode only):
   - plugin to handle callbacks
   - CPU model only for the moment

 Build System:
 * Supernovae build mode is definitively removed. It was used to improve
   inlining and inter-module optimizations. It is nowadays superseded by
   link-time optimizations commonly available in compilers.
 * Update ns-3 find lib. Bindings for ns-3 should work again now.
 * Add boost dependency for surf++
 * Add new macro for tests
   - ADD_TESH(name <tesh_args>)
   - ADD_TESH_FACTORIES(name "thread;ucontext;raw" <tesh_args>)

 XBT:
 * New functions
   - xbt_bar_t XBT_barrier_init(unsigned int count)
   - int XBT_barrier_wait(xbt_bar_t barrier)
   - void XBT_barrier_destroy(xbt_bar_t barrier)
 * Make the xbt_os_time module public

 -- Sat May 31 22:39:38 CEST 2014 Da SimGrid team <simgrid-devel@lists.gforge.inria.fr>

SimGrid (3.10) stable; urgency=low

 The Clean Diaper Release, a.k.a. SimGrid is leak-free.

 Java:
 * Reintegrate Java to the main archive as desynchronizing these
   package is not acceptable anymore (Java is now considered stable)
 * Add explicit synchronization facilities through semaphores
 * Bug fix: Task.setDataSize() only changed the C world, not the value
   cached in the Java world

 MSG:
 * Dramatically change the way files are handled. API and internals changed, but
   this part of MSG was not considered as production grade either.
 * Add explicit synchronization facilities through semaphores
 * Add a new function MSG_host_get_process_list()
 * Preliminary DVFS support (see examples/msg/energy/ for details)

 SMPI:
 * SMPI is now included directly in the libsimgrid as the windows
   linker doesn't force us on splitting it anymore.
 * Improvements of the SMPI replay tool:
   - Most of the collective communications are now rooted in the same process as
     in the original application.
   - Traces now rely on the same MPI data type as the application (MPI_BYTE was
     used until now). Multiple data types can now be used in a trace.
   - The replay tool now supports traces produce either by TAU or a modified
     version of MPE.
   - Bug Fix: the compute part of the reduce action is now taken into account.
   - Gatherv collective is now supported
   - SimGrid (SMPI for now) can generate replay traces as well. Option -trace-ti
     of smpirun outputs time independent traces for the current run. One file
     is created per process. If too many processes are simulated, this behavior
     can be changed to one file for all processes by using the
     tracing/smpi/format/ti_one_file flag
 * smpirun generates the host file if needed (with given host count and platform)
 * Integration of more than 100 STAR-MPI, MPICH, OpenMPI collective algorithms
   - allows to select one in particular with --cfg=smpi/coll_name:algorithm
   - allows to use the decision logic of OpenMPI(1.7) or MPICH(3.0.4) by setting
     --cfg=smpi/coll_selector:(mpich/ompi)
 * Support for new functions: MPI_Issend, MPI_Ssend, Commutative operations in
   Reduce
 * Add a --cfg:tracing/smpi/internals option, to trace internal communications
   happening inside a collective SMPI call.
 * Fix the behavior of complex data types handling.
 * Make MPI_Wtime another synchronization point to take computations into
   account.
 * Replace MPICH-1 test suite by the one from MPICH 3.0.4. Can be built using
   enable_smpi_MPICH3_testsuite flag in cmake. Run with ctest.
 * Add all missing Fortran bindings, SMPI should work with Fortran 90
   (no privatization of global variables yet)
 * Preliminary DVFS support (see examples/smpi/energy/ for details)

 Model-Checking;
 * Verification of liveness properties is now available for SMPI applications
   (in addition to MSG applications)
 * Bugged examples using SMPI in examples/smpi/mc/
 * Add --cfg=model-check/visited option. Allows the verification of infinite
   programs. Detection of loops in the execution thanks to the system state
   comparison and reduction of the state space to explore. Can be combined with
   DPOR for safety properties.

 SimDag:
 * Allow to change SimGrid configuration (see --help) within the code
   thanks to SD_config() as it can be done in MSG.
 * Add a new function SD_task_set_amount() upon user request.

 PLATFORM:
 * Handle units for values (10ms, 10kiloflops, 10Bps, 1GB, ...)
 * Remove rule based routing (no more PCRE dependency)
 * Add a limiter_link option to cluster tag, to specify a maximum reachable
   bandwidth in fullduplex mode when it is less than twice the nominal bandwidth.
 * Add a loopback_bw and loopback_lat options to cluster tag.
 * Fix the peer tag that could not be mixed with other AS within a Vivaldi
   routing. Now peers are encapsulated in an AS and have their own private
   router but this is transparent.

 XBT:
 * Our own implementation of getline is renamed xbt_getline, and gets
   used even if the OS provide a getline(). This should reduce the
   configuration complexity by using the same code on all platforms.
 * New type: xbt_cfg_elm_boolean.
 * Allow to use yes/no for boolean configuration options in the command line.
 * Allow to disable SimGrid cleanups at exit from command line option.
   There are situations where one may want a simulation to end with an exit.
   Unfortunately, calling exit may cause SimGrid to segfault, which is quite
   annoying when scripting around the simulator. Adding a
   --cfg=clean_atexit:no allows to circumvent this issue.

 Build System:
 * Lots of memory leaks were corrected in this release.
   There is no known memory leaks anymore, in all of our 600+ tests.
 * New command line option --version, to get SimGrid version information.
   Packagers may want to add extra words to SIMGRID_VERSION_EXTRA defined in
   CMakeLists.txt.
 * Supernovae builds are deprecated, and expected to be removed in the next
   version of SimGrid.

 -- Sun Nov 17 00:26:44 CET 2013 Da SimGrid team <simgrid-devel@lists.gforge.inria.fr>

SimGrid (3.9) stable; urgency=low

 The Grasgory release: GRAS is really dead now.

 * Complete overhaul of the internal host structures scheme.

 GRAS:
 * If you use GRAS, you should stay at SimGrid 3.5 (at most) since it
   was considered as experimental and badly maintained since then.
 * Keeping it was thus a trap to our potential users, that could take
   it instead of MSG or SMPI by mistake despite is pity state.
 * GRAS seems to have very few users (if any), and no one volunteered
   to maintain it further. It also induces a lot of XBT code (for
   portability sake), that must be maintained too.
 * For all these reasons, we killed GRAS. If someone wants to revive it
   in the future, don't cry, our git history still remembers of GRAS.

 Documentation:
 * Major overhaul. Merge our documentation again as time proved that
   splitting it was really not helping our users.
 * Further improve the developer documentation to help newcomers
   hacking on SimGrid itself. The user documentation (and in
   particular, the beginner documentation) is still in a sorry state.

 SMPI:
 * Now works on Windows too!
 * Much more extensive test suite, from MPICH

 SIMDAG:
 * Add a new loader (SD_PTG_dotload) that creates a parallel task graph
  (i.e., a DAG whose nodes are parallel tasks) from a dot file. Creates a
  dynar of SD_TASK_COMP_PAR_AMDAHL and SD_TASK_COMM_MXN_1D_BLOCK tasks.
 * Bug fix: let task be scheduled when the last dependency to be solved is
   a control dependency.
 * Remove SD_load_environment_script function.
   Use the C sg_platf function if you want to declare a platform
   programmatically.

 MSG:
 * New function: MSG_process_get_number()
 * Old function documented: MSG_config()
 * Remove MSG_load_platform_script function
   Use the C sg_platf function if you want to declare a platform
   programmatically.

 SURF:
 * Change the default value of the TCP_gamma constant (maximal size of TCP
   congestion window) to a more realistic 4MiB value. If you notice changes in
   your simulation results, you can fall back to the previous 20k tiny window
   by adding --cfg=network/TCP_gamma:20000 on command line.
 * (Hopefully) fix a bug wrt periodic availability and state traces
 * Bug fix: use default values at start when first event in availability/state
   trace is not at time 0.

 PLATFORM:
 * remove the "new_" part of function name sg_platf_new_trace_connect
   (resulting in sg_platf_trace_connect), since it does not create
   anything new

 XBT:
 * Kill synchronized dynars, and xbt_dynar_dopar(). We cannot think of a
   use case where it's really mandatory, and maintaining it was a pain in
   our code base.
 * New: xbt_fifo_search(), search an item with a user-provided
   comparison function instead of dumb pointer comparison.

 LUA:
 * Fix the lua deployment:
   Use `simgrid.init_application()` before deployment instead of
   `simgrid.msg_register_application()` after.

 TRACING:
 * Transfer the tracing files into the corresponding modules.

 -- Tue Feb  5 11:31:43 CET 2013 Da SimGrid team <simgrid-devel@lists.gforge.inria.fr>

SimGrid (3.8.1) stable; urgency=low

 The "we are told that some people want to also *install* the simgrid
 framework" release.

 * Add missing file "tesh.1" to the archive.

 -- Sat Oct 27 16:12:11 CEST 2012 Da SimGrid team <simgrid-devel@lists.gforge.inria.fr>

SimGrid (3.8) stable; urgency=low

 The Psssshiiiit release: SimGrid jumps into the Cloud.

 MSG:
 * Add an experimental interface to manipulate VMs. They are mainly
   process groups with very few intrinsic semantic, but they should
   allow you to build the semantic you want easily.
 * New function: MSG_host_set_property_value()
 * New function: MSG_process_on_exit(). To clean memory in all cases.
 * Bug fixes that made the host (and link) failures unusable.
 * Add a way to auto-restart process when the host in which they are
   executing comes back (ON_FAILURE="RESTART" on deployment file,
   MSG_process_auto_restart_set).
 * Use the "msg_" prefix for all datatypes (instead of m_, msg_ and MSG_),
   please stop using the old ones, they are DEPRECATED.

 * Deprecate functions MSG_global_init() / MSG_global_init_args()
   Please use MSG_init() instead. (reducing the amount of entry
   points in the library helps us).
 * Make it impossible to link against the wrong version of the lib
 * Deprecate MSG_clean(). No need to call it anymore.
 * Function MSG_get_host_number() is not deprecated anymore.

 Documentation:
 * Split the doc into a user guide and a reference guide.
 * Start a developper guide to help people hacking on SimGrid.

 Cmake:
 * Enable tracing by default. This modules rocks you should use it.
 * Remove option custom_flags. Now use environment variables CFLAGS
   and LDFLAGS.
 * Use default cmake things to detect lua instead of home grown ones.
 * New option "enable_mallocators" to disable mallocators, for debugging
   purpose ("on" by default).

 SIMIX:
 * Bug fixes around the resource failures: don't let the processes
   survive the host they are running onto.
 * Add an interface to auto-restart processes when the host in which they are
   executing comes back.
 * Ensures that SIMIX_clean is called automatically. It's not part of
   the public interface anymore (bindings should be updated).

 SimDag:
 * Bug fix for when SD_Simulate is called with a positive value: be careful
   when comparing doubles. Sometimes they are different for non significant
   digits only.
 * New types of typed tasks. SD_TASK_COMP_PAR_AMDAHL represents a
   parallel task whose initial work is distributed among host according
   to the Amdahl's law. Such tasks are created with a parameter alpha
   that corresponds to the non-parallelizable part of the computation.
   SD_TASK_COMM_PAR_MXN_1D_BLOCK represents a complex data redistribution
   between two sets of workstations assuming a 1D block distribution (each
   workstation owns a similar share of data) on both sides.

   These tasks can be scheduled with SD_task_schedulel or SD_task_schedulev.
   Data redistribution will be automatically scheduled once parent and child
   are both scheduled. The filling of computation_amount and
   communication_amount structures is now done seamlessly thanks to the chosen
   assumptions.
 * New function SD_workstation_dump to display various information
 * New function SD_task_set_rate to throttle the bandwidth allowed to be used
   by a SD_TASK_COMM_E2E typed task. This rate depends on both the nominal
   bandwidth on the route onto which the task is  scheduled and the amount of
   data to transfer.
   To divide the nominal bandwidth by 2, the rate then has to be:
                     rate = bandwidth/(2*amount)
 * Compute tasks that have failed can now be rescheduled and executed again
   (from their beginning)
 * Increasing source code coverage (src/simdag is now covered at 95.8%
   on average)

 SMPI:
 * Re-implement time-independent trace replay using SMPI (at the
   smpi_smp_* level) instead of MSG. This should replace
   examples/msg/actions/actions.c
 * Implement support of MPI Datatypes (vectors, hvectors, indexed,
   hindexed and structs)
 * Implement the exchange of non-contiguous data.
   [Khalid Hasanov & Jean-Noel Quintin] Thanks for the patch, guys.
 * Correct behavior of smpi/sender_gap and set its default value to 0
 * Add option to asynchronously send small messages to allow better
   simulation of pt2pt communications. --cfg=smpi/async_small_threshold:value
   specifies the size in bytes under which messages will be asynchronously sent.
 * Add support of MPI_Iprobe, MPI_Probe, MPI_Testall, MPI_Wtick functions
 * SMPI now handles more MPI specific values in input. Closes [#14389] and [#14388]

 SimGrid:
 * New C interface to define a platform: XML is now optional.
   For more info, please check include/simgrid/platf.h.
 * New interface to define random platforms from the C:
   For more info, please check include/simgrid/platf_generator.h and
   examples/msg/masterslave/masterslave_platfgen.c
 * Export a sg_cmdline dynar containing all the arguments we got from
   the command line.

 TRACE:
 * Two new tracing options for adding comments to trace file so you
   can track your experiments (see --help-tracing for details).
 * New option to generate an impoverished trace file (--cfg=tracing/basic:1)
 * Adding the SimGrid version that generated the trace file as a comment.
 * Instrumenting other MSG functions (MSG_task_isend_with_matching and MSG_task_dsend)
 * Fix to avoid key clashes on Paje links
 * Other minor fixes related to the Paje specification

 XBT:
 * Functions xbt_dict_hash() and xbt_dict_hash_ext() are made public,
   and renamed to xbt_str_hash() and xbt_str_hash_ext().
 * New function: xbt_os_timer_resume() to restart a timer w/o resetting it.
 * Greatly improve the robustness of mmalloc to user errors (such as
   using an area after freeing it, or freeing it twice)

 -- Thu Oct 25 17:30:06 CEST 2012 Da SimGrid team <simgrid-devel@lists.gforge.inria.fr>

SimGrid-java (3.8.1) stable; urgency=low

 * New module: org.simgrid.trace.Trace (SimGrid trace bindings)
   Warning: all methods are visible, but only some of them are
   implemented so far. Check the source (src/jtrace.c)
   for further information.
 * New module: org.simgrid.msg.File (SimGrid File management functions)
 * New Module: org.simgrid.msg.VM (SimGrid interface to mimick IAAS clouds)
 * Change the meaning of Process.restart: now restart the process from
   the beginning, like MSG_process_restart in C.
 * Add Process.setAutoRestart: handling of process restart when failed
   host comes back.
 * Add Process.getProperty, Host.getProperty, Host.getProperty: allows
   you to retrieve the properties of the processes/hosts
 * Deprecate Msg.clean(): you can just forget about it now.
 * New function Process.getCount(), that only works when compiling
   with the not yet released version 3.9 of the C library.

 * New context factory based on Coroutines. It mandates a modified JVM
   but then, the simulations run about five times faster, and there is
   no limit to the amount of processes (beside of the available memory).

 -- 2012-12-04 Da SimGrid team <simgrid-devel@lists.gforge.inria.fr>

SimGrid (3.7.1) stable; urgency=low

 MSG:
 * Restore the prototype of MSG_process_create_with_environment() to
   the pre-3.7 situation by removing the kill_time argument.
 * Add a MSG_process_set_kill_time() function instead.

 SURF:
 * Fix weird behaviors when dealing with parallel tasks.

 WINDOWS:
 * Simgrid is now built as a dll.
 * Simgrid-java now works on Windows.
 * Simgrid-Java is now included into Windows package.

 MacOS:
 * First pre-build package for MacOSX.

 Build System:
 * Fix compilation when using MSG_USE_DEPRECATED.
 * Fix some compilation issues on Macs and Windows.
 * Reduce the number of failing tests on exotic systems, like Debian/Hurd.
 * Environment variables CFLAGS and LDFLAGS are now honored by cmake.

 We discovered that the Lua console is broken, but we are missing the
 manpower to fix it right now. The problem existed in 3.7 too, so we
 are not blocking the release for that. Sorry if you depended on this
 feature, any help would be really welcome.

 -- Thu Jun 7 2012 Da SimGrid team <simgrid-devel@lists.gforge.inria.fr>


SimGrid-java (3.7.1) stable; urgency=low

 The "Java aint got to be bloated and slow" release

 Major cleanups:
 * Various internal cleanups and performance improvement
   Simulations are expected to run up to twice faster or so
 * Make Process.kill(process) an instance method, not a static one
 * User processes are not java.lang.Thread subclasses.
   This breaks the compatibility (sorry), but previous API was
   brain-dead, making it impossible to have non-trivial
   initializations in the process constructor.
 * Require a full constructor per Process sub-class.
   Kinda breaks the compatibility (sorry), but this allows a much more
   efficient way to launch the processes at simulation startup.
 * Do not embeed our version of semaphores, java 1.5 can be considered
   as sufficiently prevalent for us to not dupplicate its features.
 * Lot of bug fixes

 Extend the API:
 * Add examples for almost every part of the API
   We spotted and fixed a lot of bugs in the process

 * New module: asynchronous communication API
 * New function: Process.sleep()
   It takes milliseconds as argument, just as java.lang.Thread.sleep()
 * New module: org.simgrid.msg.Mutex (SimGrid mutexes)
 * New module: org.simgrid.msg.RngStream (RngStreams random generators)

 -- 2012-06-12 Da SimGrid team <simgrid-devel@lists.gforge.inria.fr>

SimGrid (3.7) stable; urgency=low

  The "spring cleanups (before the next Big Project kicks in)" release.

  Models:
  * We can specify the SMPI latency/bandwidth factor with command line
    add --cfg=smpi/bw_factor:"threshold0:value0;...;thresholdN:valueN"
    or add --cfg=smpi/lat_factor:"threshold0:value0;...;thresholdN:valueN"
    You can also use the "config tag" from platform file by adding this line
    <prop id="smpi/bw_factor" value="threshold0:value0;...;thresholdN:valueN"></prop>
    (see "example/platforms/tag_config.xml" to use "config tag").
    Note that the command line supersedes the platform file configuration.
  * Change the correction factors used in LMM model, according to
    the latest experiments described in INRIA RR-7821.
    Accuracy should be improved this way.
  * Use the partial invalidation optimization by default for the
    network too. Should produce the exact same results, only faster.
  * Major cleanup in surf to merge models and split some optimization
    mechanisms from the core of the models. As a result you can now
    specify which model to use (e.g., --cfg=network/model:LV08
    --cfg=cpu/model:Cas01) and which optimization mode to use
    (e.g., --cfg=network/optim:lazy --cfg=cpu/optim:TI).
    Incompatible combinations should err at initialization. See
    --help-models for the list of all models and optimization modes.
  * The CLM03 workstation model was dropped for simplicity because it
    used the deprecated CM02 network model. Use default instead.
  * Rename the TCP_gamma configuration option to network/TCP_gamma
  * Rename the coordinates configuration option to
    network/coordinates, and document it
  * Use now crosstraffic keyword instead of the terribly misleading
    fullduplex keyword. It is activated by default now in the current
    default model, use --cfg=network/crosstraffic:0 to turn it off.
  * Ongoing refactoring the model parsing to make XML files optional
    See include/simgrid/platf.h for details (still to be completed)

  MSG:
  * Major overhaul of the documentation. Almost instructive now :/
  * Deprecate the use of m_channel_t mechanism like MSG_task_{get,put}
    functions and friends. This interface was considered as
    deprecated since over 2 years, it's time to inform our users that it is.
    Switch to MSG_task_{send,recv} instead, or compile SimGrid command line
    'cmake -Dcustom_flags="-DMSG_USE_DEPRECATED" .' if you really need to
     use these (crappy) functions in your code.
    These functions will be removed soon. Stop using them now.
  * Deprecate MSG_get_host_{table,number}
    Implement MSG_hosts_as_dynar() instead.
  * Implement MSG_processes_as_dynar() (Closes gforge #13642)
  * Remove the public field msg_host_t->name. Use MSG_host_get_name()

  Simix:
  * Stabilize the parallel execution mode of user contexts
  * Introduce configuration variables to control parallel execution:
    - contexts/synchro: Synchronization mode to use when running
      contexts in parallel (either futex, posix or busy_wait)
    - contexts/parallel_threshold: Minimal number of user contexts
      that must be part of a scheduling round to switch to parallel
      execution mode (raw contexts only)
  * Fix bugs that prevented to use suspend/resume along with
    synchronization structures.
  * Fix bugs in process termination that lead to invalid memory access
    in very specific conditions.

  SURF:
  * Introduce a parallel mode for the models (controlled by surf/nthreads
     configuration item). In our tests, running the models in parallel
     never lead to any speedups because they are so fast that the gain
     of computing each model in parallel does not amortizes the
     synchronization costs, even when ultra fast futexes are used.
    This is released anyway because YMMV.

  SimDag:
  * Performance boost by using a swag internally to compute the set of
    tasks that are finished and should constitute the return value of
    SD_simulate.

  SMPI:
  * Enable it by default now that it is considered rather stable.

  TRACE:
  * Documentation of the tracing functions.
  * Performance gains when tracing categorized/uncategorized resource
    utilization by avoiding calls to get route when updating resource
    variables. LMM constraints are being used instead.
  * API changed to set task categories. Use MSG_task_set_category instead
    of TRACE_msg_set_task_category, and SD_task_set_category instead
    of TRACE_sd_set_task_category. They only work if ENABLE_TRACING is ON.
  * Bugfix for graphicator, routes not correctly obtained, memory leaks
  * Examples for link user variables added (see at examples/msg/tracing/)
  * Deprecated function TRACE_msg_set_process_category completely removed
  * Trace header updated according to the latest Paje file format
  * Tracing network lazy updates, no longer obligate users to use full updates
  * --cfg=tracing/platform:1 also registers power/bandwidth variables
  * Experimental: let user code declare/set/push/pop application states for hosts
  * API changed to allow the manual creation of graph configuration files
    for Triva. See TRACE_get_node_types() and TRACE_get_edge_types().

  Lua:
  * Improve the API of Lua MSG bindings, using the Lua spirit.
  * Each simulated process now lives in its own Lua world (globals are
    automatically duplicated). It helps writing simulators. Will allow
    to run Splay programs within SimGrid in the future.
  * Add a Chord example in Lua, equivalent to the MSG one.

  MODEL-CHECKING:
  * Start the implementation of a solution to express temporal
    properties, not only local assertions. This is still an
    experimental work in progress, stay clear from it to be safe.

  XBT:
  * Logs:
    - Add new runtime parameters --help-logs and --help-log-categories
      to display information about supported logging parameters and
      categories.
    - Old deprecated parameters --{gras,surf,msg,simix,xbt}-log=...
      don't exists anymore.
  * Mallocators: allow value NULL for the reset function.
  * Dicts:
    - New function xbt_dict_new_homogeneous(void(*)(void*)) to
      create homogeneous dictionaries, where all the elements share the
      same free function. Non homogeneous dictionaries will be
      deprecated in the next release.
    - Dicts of scalar elements (xbt_dicti_*) are deprecated.
    - Multi-level dictionaries are deprecated.
  * Dynars:
    - new function xbt_dynar_search_or_negative() that is useful when
      you have less than 2 million elements in your dynar and don't
      want of the extra complexity of catching exceptions when the
      element is not found.
  * Portability layer
    - Make xbt_os_thread module (for thread portability) public.
      Documentation is still to come, sorry.
  * mmalloc module:
    - Cleanups and simplifications to make it maintainable again.
    - Exotic features (such as memalign and valloc) were removed.
    - The metadata were extended and improved so that the
      model-checker becomes able to explore and inspect the heaps.
    - This may induce a performance drop when enable_model-checking is
      ON in cmake (even if it's not used in the simulation), but it is
      necessary at this point to get MC working.

      Turn model-checking OFF if simulation performance matters to you.
      Not enabling it at runtime is not enough, disable it in cmake.

 -- Tue May 15 11:30:19 UTC 2012 Da SimGrid team <simgrid-devel@lists.gforge.inria.fr>


SimGrid (3.6.2) stable; urgency=low

 The "Not coding new stuff allows to polish old things" release.

 General
 * New bindings to the NS3 packet level simulator (experimental)
 * Use the raw (efficient) execution contexts instead of the sysv
   (portable) ones when possible.
 * libpcre is now mandatory in any cases since not using it led to
    severe performance loss and possibly other issues
 * Update the XML platforms:
   - G5K: include the latest machine in Nancy
   - GridPP and LCG: new platforms
 * Documentation was partially updated, at least (more to come)

 Bug fixes, cosmetics and small improvements
 * Free terminated processes before the end of the simulation to avoid
   exhausting the memory of users having very dynamic amount of
   processes.
 * Bug fix and cosmetics about canceling non-running tasks
 * Bug fix about the dot loader's issues when using libcgraph

 Portability
 * Create an installer for windows with nsis (amd64 and win32)
   - Add an hello world project to illustrate simgrid project creation.
   - Embed libpcre into the Simgrid installer to avoid
     its compilation burden
 * The raw execution contexts should work on Apple now
 * Port to Windows 64 bits
    - Sysv contexts now have an implementation for this arch
    - GRAS communication features now support this arch
 * Drop support for borland compiler on windows
    - this code was not maintained, and we kinda depend on gcc nowadays
 * Fix portability issues on kfreebsd/gnu: build error about semaphores
 * Fix portability issue on unstable ubuntu: linker became picky on
   argument order

 -- Wed Oct  5 15:51:01 CEST 2011 Da SimGrid team <simgrid-devel@lists.gforge.inria.fr>

SimGrid (3.6.1) stable; urgency=low

 The "Oops, we broke Macs too" release

 Portability
 * Fixed contexts detection so that raw ones are used when possible
 * On Mac, do not use Posix Ucontexts with gcc v4.[1-5] since this
   leads to a strange error, with user code segfaulting sometimes when
   the generated code is not perfectly aligned (which is not
   controllable from the user side, depends on the amount of code)

 XBT
 * New macro: CATCH_ANONYMOUS, which is like CATCH(e) but without argument.

 -- Mon Jun 27 13:59:03 CEST 2011 Da SimGrid team <simgrid-devel@lists.gforge.inria.fr>

SimGrid-java (3.6) unstable; urgency=low

 * Initial release.
 * Split of every thing from simgrid v3.5 into a separate package.

 -- 2011-10-05 Da SimGrid team <simgrid-devel@lists.gforge.inria.fr>

SimGrid (3.6) stable; urgency=medium

 The Summer Release, also known as the "OMG! They Killed Kenny!" version

 Java and Ruby:
 * Bindings now constitute their own package, separated from the main one.
   Rationale: reduce our maintenance nightmare by reducing the module coupling
   They will soon be released on their own on gforge.
 * In the meanwhile:
   svn co svn://scm.gforge.inria.fr/svn/simgrid/contrib/trunk/simgrid-java
   svn co svn://scm.gforge.inria.fr/svn/simgrid/contrib/trunk/simgrid-ruby

 GRAS: It is not considered as stable anymore, but experimental. Sorry.
 * It's not quite deprecated for now because we have no replacement,
   but it may soon become the case.

 SMPI
 * New MPI functions supported: MPI_Comm_disconnect, MPI_Comm_get_name
 * Fortran: New user-level cache variable to store the rank of the running
   process. This improves performance by an order of magnitude.
 * C: New coccinelle script to automatically locate and modify global and
   local static variables.
 * Improved SMPI network model with a sender-side gap to account for multiple
   parallel sends.

 MSG
 * New function MSG_comm_get_status(). MSG_comm_test() and MSG_comm_testany()
   only say if a communication is finished, no matter whether it succeeded or
   failed. You can call MSG_comm_get_status() to know the status of a finished
   communication.
 * New function MSG_task_dsend() to send a task and detach it. When a
   communication is detached, you are never notified of its success or failure
   and the memory is released automatically once it is finished. This function
   is useful when you don't care about the end nor the success of a
   communication.
 * Change the prototypes of action replay. Sorry for inconvenience,
   but this is really more efficient this way (and to adapt your code,
   you just have to fix the initialization, that shouldn't be too long)
 * Kill the braindead MSG_task_refcount_dec() function. I guess nobody
   ever managed to do anything useful with it.
 * New function MSG_comm_testany(). Similarly to MSG_comm_waitany(), it
   takes a dynar of communications. It returns immediately and gives the
   index of a finished communication (if any).
 * New example: a basic implementation of the Chord P2P algorithm.

 SURF
 * New model for multi-core CPUs. You can now use the core attribute to
   precise the number of cores of a host. This is a basic model. Every
   process running on the host receives at most the power provided in
   the DTD (throughput<=power). Total throughput of process cannot exceed
   power * num_cores.
 * New peer tag. This peer tag creates a tiny AS comprising a host and a
   router linked by an up-link and a down-link (possibly asymmetrical).
   This kind of pattern allows to easily build last-mile model style platforms.
   Aggregating such patterns in a rule-based AS is thus the technique of
   choice for modeling large peer-to-peer/volunteer computing/cloud platforms.
 * New model for Vivaldi routing. We transformed the Vivaldi network model
   into a Vivaldi routing model (based on the rule-based model). This allows to
   combine Vivaldi based latencies with last-mile platforms.

 SIMIX
 * Added a check for NaN of IEEE754 infinite in the double entries of
   the smx_user.c file
 * Introduce a new context factory "raw", highly inspirated from the
   ucontext factory, but using manually crafted functions in assembly to
   do the work in an efficient manner.
 * Allow to change the used context factory at run time, not only at
   compilation time. Use --cfg=contexts/factory:raw for maximal speed.
 * Add an option --cfg=contexts/stacksize:N to set the stack size of the user
   contexts at runtime (only with raw contexts or ucontexts).
 * Completely rewrote this module to allow parallel execution of user
   processes. Use --cfg=contexts/nthreads:N to execute user processes
   with N parallel threads (the default is 1, meaning no parallelism).
 * Allow to decide dynamically between sequential and parallel modes.
   When nthreads > 1, you can use --cfg=contexts/threshold:P to run the user
   processes in parallel only when their number is greater than or equal to P
   (the default is 2).
 * Added a check for NaN of IEEE754 infinite in the double entries of
   the smx_user.c file

 XBT
 * New command line option: if you pass --cfg=verbose-exit:0, SimGrid
   won't output the state of processes when interrupted with Ctrl-C
 * Add a new function xbt_dynar_to_array that transforms a dynar into a
   NULL-terminated array. This may solve backward compatibility issues
   due to the change to return type of SD_simulate. See also:
   http://lists.gforge.inria.fr/pipermail/simgrid-user/2010-December/002206.html
 * Add new macros with variable number of arguments.
   - in xbt/log.h: XBT_DEBUG, XBT_VERB, XBT_INFO, etc.
   - in xbt/asserts.h: xbt_assert
   - in xbt/cunit.h: xbt_test_{add,fail,assert,log}
   - in xbt/ex.h: THROWF and RETHROWF.
   Define XBT_USE_DEPRECATED if you want to use the old numbered macros like
   INFO1, INFO2, etc.
 * Change xbt_die() to accept a format string with arguments, just like printf.
 * New data structure: xbt_lib_t, like a dict but more general and with better
   memory handling.

 INSTR
 * New configuration options
   Options triva/categorized and triva/uncategorized can be used to generate
   graph configuration files for Triva visualization tool.
 * Configuration option tracing/platform is renamed to tracing/categorized
 * XBT logging makes tracing error checks easier, new root log hierarchy: instr
 * New TRACE_user_link_variable interface:
   User provides the name of the link and the tracing variable to attach to it
 * the declaration of tracing categories must be done after the environment
   creation
 * simpler tracing interface, just one way to declare categories
    TRACE_category or TRACE_category_with_color, it is up to you
 * links in the trace file are again identified by their names
 * trace contains the full platform hierarchy exactly as declared using the ASes
 * Options tracing/msg/[task|process]:1 groups the process by hosts
   for both cases, tasks and processes must have names that are unique during the simulation
   these options generate traces that are suited to gantt-charts, such as the space-time view of Paje
 * The experimental option tracing/msg/volume is deprecated
   its functionality may be reincorporated if needed
 * Buffering
   The tracing generates a trace file with unordered timestamped events,
   because of the way the core simulator (surf) works. A script available
   at the tools directory (fix-paje-trace.sh) can be used to put the events
   in order. We have changed the tracing so it can generate ordered timestamped
   events in the final trace, but depending on the simulator (and how much time
   is simulated) that can lead to a huge memory utilization. It is deactivated
   by default, but it can be activated using the --cfg=tracing/buffer:1 switch.

 Build Infrastructure
 * Define a SIMGRID_VERSION macro in simgrid_config.h.
   - We are trying hard to keep the API stable, but it may happen that
     some things change (we're a research project after all, not a
     nuclear plant operating system). If such things should happen, you
     could rely on that macro to adapt.
   - current value: 30600 for 3.06.00, aka 3.6
 * Define macro MAKE_SIMGRID_VERSION(major, minor, patch) to help building
   a number that can be compared with SIMGRID_VERSION.
 * Add a build option -Denable_debug (set to ON by default): when set to OFF,
   assertions and verbose/debug logging events are disabled at compile time.

 -- Tue Jun 21 08:57:43 CEST 2011 Da SimGrid team <simgrid-devel@lists.gforge.inria.fr>

SimGrid (3.5) stable; urgency=medium

 Model Checking
 * New feature to any SimGrid-based simulator: Model-Checking
   Check SIN#1 for more details.

 SMPI
 * New Model SMPI (three-interval linear regression for correction factors)
   See RR-7426, available at http://hal.inria.fr/inria-00527150
 * Ability to use FORTRAN MPI code (through f2c, automatically privatized)
 * New MPI functions supported: MPI_Get_count(), MPI_Comm_split()
 * New: RAM folding (see RR-7426 and examples/smpi/NAS/DT-folding)
 * New: execution sampling (see RR-7426 and examples/smpi/NAS/EP-sampling)
 * See also src/smpi/README

 Tracing:
 Tracing:
 * Tracing system
   - Tracing API changes: TRACE_start and TRACE_end should not be called
     by user-code. They are automatically called by simulators created
     with SimDAG, MSG and SMPI if the toolkit is compiled with
     tracing_enabled=ON. Categories declaration and utilization remain the
     same for MSG and SimDag.
   - A function was added to the tracing API to declare categories with
     colors:
        - TRACE_category_with_color (char *category, char *color)
                where color must be in the following format
                    "%f %f %f", red, green, blue
                and red, green, blue are float values in the interval [0, 1]
        - User can specify NULL as color parameter, or continue calling
            TRACE_category (cat)
          On that case, the tracing system will define random colors
   - The following command-line options are supported:
        --cfg=tracing/filename:msg.trace
        --cfg=tracing:1               (activate tracing, needed to use others)
        --cfg=tracing/platform:1      (categorized resource use)
        --cfg=tracing/uncategorized:1 (uncategorized resource use)
        --cfg=tracing/msg/task:1      (task creation)
        --cfg=tracing/msg/process:1   (process creation, migration)
        --cfg=tracing/msg/volume:1    (volume of MSG send/recv)
        --cfg=tracing/smpi:1          (SMPI interface tracing)
        --cfg=tracing/simdag:1        (allow SimDAG tasks receive categories)
   - examples of examples/msg/tracing updated
 * Tracing SimDag
   - DAXLoader and DOTLoader functions can generate tasks with categories
   - A new function to attribute a category to SD tasks:
        TRACE_sd_set_task_category (SD_task_t task, char *category)
 * Tracing the MPI interface implemented by SMPI
   - Collective operations are traced with states
   - Point-to-Point operations are traced with states/links
   - Tracing activated by a parameter "-trace filename" passed
     to smpirun during execution (considering that simgrid
     is compiled with tracing enabled)
   - To run the simulation with gdb, the simulator
     accepts --cfg=tracing/smpi:1 to trace SMPI
   - tesh files to check if smpi tracing is ok
   - See examples/smpi/NAS/DT-trace
 * GTNetS tracing re-worked
   - adaptation to the tracing system of GTNets to cope
     with modifications regarding the fullduplex mode
   - new tesh files to check if gtnets tracing is ok

 MSG
 * Asynchronous communications through the functions:
   MSG_task_isend/irecv and MSG_comm_test/wait/waitall
 * New function: MSG_load_platform_script()
   to make possible using a lua script instead of XML files to set up platforms
 * New function: MSG_set_function
   to associate functions to processes, used when bypassing the parser
 * New functions: MSG_task_set_name(), MSG_task_set_compute_duration()

 Platforms: Add some more examples in examples/platforms
 * Grid'5000: see www.grid5000.fr
 * *_30000_hosts.xml: various huge files [mainly scalability testing]

 SURF
 * Change the XML format. This is a very important modification. SimGrid
   3.5 introduces a new hierarchical format based on the notion of
   Autonomous Systems. Compatibility with old format is ensured
   through the perl script provided in the install bin directory
   bin/simgrid_update_xml.
   It is now possible to build platforms with specific routing
   mechanism (Full/Dijkstra/DijkstraCache/Floyd) and to easily
   connect several platforms together. We will try to provide soon
   set of realistic platforms exploiting these properties (have a
   look at examples/platforms/ for the moment).
 * Take the opportunity of the XML format change to be a good XML citizen:
   rename link:ctn to link_ctn and similar changes (also dealt with by
   simgrid_update_xml)
 * Add a new routing scheme (rule-based) using regular expressions. It
   enables to have an extremely low memory footprint when the
   underlying routing is simple and can be compactly described. You
   need to have libpcre4-dev (perl regular expressions) installed if
   you want to use this routing scheme.
 * Revive the cluster TAG and allow to easily and efficiently (both in
   term of memory and speed) connect clusters together. Have a look
   at teshsuite/simdag/platforms/ to see how this can be done. With
   this tag, you can create clusters with thousands of tasks at no
   cost (have a look at examples/platforms/).
   Note: clusters are implemented as ASes, so there is no need for an
   enclosing AS tag if you have only one cluster in your platform.
 * Add new generic functions in the public interface that allows the user
   to call SURF 'create_resource' methods from your code (same
   functionality as the XML bypass mechanism but with a much lighter
   burden).
 * Add a new model (enabled through command line --cfg=network/model:SMPI)
   that uses a piecewise linear approximation to produce better
   results when exchanging small messages.
 * Add a new parameter to handle correctly full duplex link and account
   for interferences between uplink and downlink communications
   (activate with --cfg=fullduplex:1).

 SIMDAG
 * Rename the SD_READY (all dependencies are satisfied and task is
   scheduled) state in SD_RUNNABLE and define a new SD_SCHEDULABLE (all
   dependencies are satisfied) state.
   This prevents a confusion between the notion of "ready to schedule"
   (SD_SCHEDULABLE) used in DAG scheduling and that of "ready to be
   simulated" (SD_RUNNABLE) used by the simulation kernel.
 * Change the way a task is considered as ready. Instead of removing
   dependencies when a task is done, a counter is decreased. This way,
   it is always possible to reach ancestors thanks to the
   SD_taks_get_parents function (even after the end of the simulation.)
 * Change the return type of SD_Simulate from (SD_task_t*) into
   xbt_dynar_t. This function was in handling a dynar internally and
   converted it into a NULL terminated array for historical reasons.
 * New function SD_dotload(char*) to load a DAG described in dot
   format. This loader and the corresponding examples require the
   installation of the graphviz library.
 * Fix a bug in the management of tasks of size 0 in the surf network
   models. This problem was only visible with SIMDAG and you should
   thus disregard results produced with earlier versions if you
   relied on this feature (some tasks were blocked because of this).
 * Fix a bunch of stuff that prevented to use classical models with SIMDAG
   even though your applications were doing only point-to-point
   communications and sequential computations. Now you can really use any
   model you want (of course, if you create real parallel tasks, which are
   not implemented in most models beside ptaskL07, this will abort).
 * Add an example that schedules a DAX on an heterogeneous platform
   using a Min-Min strategy.
 * New function SD_workstation_get_current_task() that returns the kind
   of task currently running on a workstation in the sequential access
   mode.
 * Raise some warnings when unexecuted tasks remains at the end of the
   simulation. This is usually caused by cycles in the DAG.

 SIMIX
 * New function: SIMIX_process_set_function() called by MSG_set_function
 * Change the underlying waiting queue in semaphores so that a process
   can wait on several of them simultaneously (as in waitany).
 * Fix the way to handle tokens in semaphores so that all access patterns
   work: {acquire, acquire_timeout, waitany} / {release, release_forever}.
 * kill the dirty pimple SIMIX_message_sizes_output()
   Please use (proper) visualization instead

 XBT
 * New data container: setset (set of sets of elements)
 * New module: mmalloc (mapped malloc, allowing to have several
   independent segments of malloc)
 * New function: xbt_dict_cursor_set_data()
 * New functions: xbt_dynar_sort(), xbt_dynar_compare()
 * New function: xbt_dynar_is_empty()
 * New function: xbt_fifo_get_last_item()
 * Fix xbt_dynar_shrink(): use the right element size.
 * Fix xbt_dynar_set*(): allow index larger than current size and memset 0
   uninitialized areas during expand.
 * Fix semaphores: previous implementation was severely broken.
 * Use library init/fini functions for our initialization.
   - you can use logs and other feature as soon as you want in your
     code (even before the xbt_init / MSG_init)
   - xbt_exit is now a no-op and produce a warning when used.

 GRAS:
 * Port GRAS to new SIMIX mechanisms. This allows gras users to
   benefit from the latest improvement to the simulation kernel.
 * Kill measurement sockets for now. If you rely on them, sorry. This
   release is not for you. This feature will be reintroduced in the
   future, but we cannot delay the release any further.
 * New function: gras_msgtype_get_name().
 * Implement gras_agent_spawn in RL too (the prototype changed a bit)
 * Fix (at last) the pmm example: it should not randomly fail anymore.

 Build chain: bug fixes and overall polishing
 * Cmake is now stable enough. Hence, we killed the autotools.
 * Port to windows ( TM :)
 * Fix the 'make install' target.
   No need to use 'make install-simgrid' anymore
 * Introduce a 'make dist' target compiling a *source* archive
   'make package' compiles a binary archive
 * Compile java files only on need
 * Add --cd and --setenv command line options to tesh
 * Out of source builds are not fully supported yet, but we are close
 * Enable supernovae and optimization flags by default for our users

 LUA Bindings
 * Add layer to set up environment directly from lua, without XML.
 * The effect of gras_stub_generator can be achieved through
   lua too (check examples/gras/console/ping_generator.lua)

 -- Wed, 01 Dec 2010 22:09:23 +0100 Da SimGrid team <simgrid-devel@lists.gforge.inria.fr>

SimGrid (3.4.1) stable; urgency=low

 The "Polishing easter eggs is probably a good idea" release.
 This is a bug fixes release only.


 Java Bindings
 * Fix a bug preventing the tasks from begin garbage collected.

 MSG
 * Fix a bug occurring when a host involved in a communication fails.
   This was not detected properly by the other peer involved in the
   communication. Now, it's reported as a network error.

 SimDag
 * Warn the user about loop dependencies in data flow of DAX files
 * Obey the control-flow dependencies of DAX files

 Cmake
 * Add option "enable_smpi" allowing to not compile SMPI.
   Probably useful for the (Mac) users experiencing a build error here
 * Improve the detection of lua5.1 and ruby1.8

 -- Da SimGrid team <simgrid-devel@lists.gforge.inria.fr> Tus, 04 May 2010 28 16:11:16 +0100

SimGrid (3.4) stable; urgency=low

 The "Easter in Cargese" release. Also known as (major changes):

  * the "se habla Java, Ruby 話せます, fala-se Lua (and deaf-friendly)"
    ~> bindings were greatly improved
    ~> new tracing infrastructure for better visualization introduced

  * the "Welcome to configury modernity" release.
    ~> we switched from autotools to cmake, and improved our cdash


 A more detailled list of changes follow (full detail in svn log).

 Java Bindings: Various Cleanups
  * (install java-gcj-compat-dev on debian-like to use them)
  * Remove put/get: no need to export deprecated interface in Java
    Use send/receive instead.
  * Cleanup the examples and add a README per directory
  * Remove example autoDestination (that's the only way to go now)
  * Remove example explicitDestination (was a plain copy of basic)
  * Make JniException a runtime exception, so that there is no need to
    declare the fact that you may encounter such a beast. I guess that
    nobody will ever want to survive such error.
  * Create specific errors for each MSG case of failure:
    host failure, transfer failure, timeout, task cancelled
  * Cleanup the exceptions that may get thrown by each function
  * Other internal cleanups in Java bindings. Performance still bad :/
 Ruby and Lua Bindings: create them
  * (install ruby1.8-dev/liblua5.1-0-dev on debian-like to use them)
  * That's new and great, you should try them out.
    Same functionalities than Java bindings, only even less polished
 SimDag:
  * Kill the useless "rate" argument of SD_task_get_execution_time()
    Everyone used to provide -1 as a value, it was not used, and the
    semantic of a possible use wasn't even clear.
  * SD_SCHED_NO_COST: Constant to use as cost in SD_task_schedule()
    either as comm costs or compute costs to mean that there is no
    such thing for that specific task.
  * Add a SD_task_set_name() function
  * Fix SD_task_unschedule() on typed tasks
  * Fix SD_task_get_execution_time() to return seconds, not flop*sec
  * In DAX loader, accept useless 'level' attributes to <job> since
    LIGO DAGs have them (seem to be to ease graphical representation).
 MSG:
  * Add an example masterslave_mailbox.c using send/receive and not
    the deprecated put/get interface.
  * Kill the MSG_paje_output() function. It's a noop since 2 years.
  * Kill MSG_WARNING and MSG_FATAL return codes: they were not used
    anywere in source.
  * Rename MSG_TIMEOUT_FAILURE into MSG_TIMEOUT for sake of logic
    (declare MSG_USE_DEPRECATED to still have the old name)
  * Add a MSG_task_set_data() function
  * About trace replay (see examples/msg/actions):
    - implement barrier
    - Allow to work with splitted trace files for each process
      Give the specific trace file as argument of each process,
        and call MSG_action_trace_run(NULL)
      You can still have one merged file for all processes.
    - Fix implementation of collective operations
  * Allow task_execute() on 0-sized tasks (closes #10063)
 SMPI:
  * This is the first release of SimGrid where SMPI is not considered
    beta anymore (even if some corners should still be improved)
  * Port over the new SIMIX_network submodule (internal refactoring)
  * Basic support to log events as with SMPE (use --cfg=SMPE:1)
  * Implement more missing elements of the standard:
    - MPI_COMM_SELF
    - MPI_MAXLOC MPI_MINLOC + all associated datatype MPI_DOUBLE_INT,
      MPI_FLOAT_INT, etc.
    - MPI_Address() MPI_Get_count() MPI_Type_free() MPI_Type_extent()
      MPI_Scan() MPI_Get_processor_name()
    - Added implementation of missing case for Alltoall (warning: it's
      *not* the bruck variant from OpenMPI; based on Alltoallv instead)
    - SMPI_MPI_Gather() SMPI_MPI_Gatherv() SMPI_MPI_Scatterv()
      SMPI_MPI_Reduce_scatter() SMPI_MPI_Allgather()
      SMPI_MPI_Allgatherv()
  * Bug fixes include:
    - MPI_Waitsome() was broken
    - Allow relative includes in smpicc
    - Command line cfg argument 'reference_speed' was ignored...
    - Some functions did not properly lead to auto-benching of user code
    - smpicc passes -O2 by default (just like openmpi one)
 SIMIX:
  * add SIMIX_action_suspend() and SIMIX_action_resume() functions
  * Bug fixes about timeouts during communications
  * add SIMIX_message_sizes_output() as a pimple to write to file the
    amount of messages per size. Use gnuplot to get histogram.
    Pimple because that's the only user-visible function of simix,
     defined directly in xbt.h (irk, sorry)
  * About semaphores:
     - Add a SIMIX_sem_get_capacity() function
     - Fix interactions with processe resume/suspende
     - release_forever() was stupidly broken
     - Fix SIMIX_display_process_status() for processes in a semaphore
     - Make SIMIX_sem_block_onto() user-visible
  * Refactoring context stuff:
    - Use pseudo-OOP for better modularity
    - reimplement SIMIX_process_kill() without process_schedule() so
      that the latter can take as invariant that it is called from
      maestro.
    - Merge context_start into context_new for sake of simplicity
 SURF:
  * Add a Vivaldi network model, coded live during SUD'10 ;)
  * Rename configuration variables to start a hierarchy:
    o cpu_model -> cpu/model
    o network_model -> network/model
    o workstation_model -> workstation/model
  * New configuration variables:
    o network/bandwidth_factor: correction to bandwidth
    o network/latency_factor: correction to latency
    o netwotk/weight_S: correction to the weight of competing streams
  * Add a long description to the models, that users can see with such
    argument on the command line: --cfg=cpu/model:help
  * --help-models display the long description of all known models
 XBT:
  * config: add the ability to set a default value after registration
    Does not override any previously set value (e.g. from cmd line)
  * dict: allow to have integer key and data.
    When so, you need to use the following functions
     void xbt_dicti_set(xbt_dict_t dict, uintptr_t key, uintptr_t data);
     uintptr_t xbt_dicti_get(xbt_dict_t dict, uintptr_t key);
     void xbt_dicti_remove(xbt_dict_t dict, uintptr_t key);
    In contrary to regular dicts, the key is not malloced before copy.
    Mixing scalar and regular elements in the same dict is not tested
      (but may work).
  * Allow to use xbt_dynar_shrink() to expend the dynar instead
 Tracing for Visualization:
  * SimGrid is now instrumented in order to generate a trace file for
    visualization analysis: to use it, need to compile SimGrid with the
    "tracing" option enabled, and instrument the program using SimGrid with
    TRACE_start, TRACE_category, TRACE_msg_set_task_category and TRACE_end
    (among other functions).
  * The instrumentation only traces the platform utilization for now
  * Documentation to use the tracing functions and how to analyze the
    traces with the Triva tool is written.
  * More information about: SimGrid FAQ (in the section Tracing Simulations
    for Visualization)
 Build system:
  * We moved to cmake as default build system. Autotools support will
    be dropped soon. Check the FAQ for more info about how to use it.
  * Greatly improved our cdash/ctest interactions
    Check http://cdash.inria.fr/CDash/index.php?project=Simgrid
  * Added memory checking tests with valgrind; lot of memleak fixing.
    This may be the first release of simgrid with so few memory issues
  * Added code coverage tests.
    Our coverage is still improvable, but at least we see it on cdash.

 -- Da SimGrid team <simgrid-devel@lists.gforge.inria.fr> Wed, 28 Apr 2010 28 17:11:16 +0100

SimGrid (3.3.4) stable; urgency=low

 The "Desktop Grid needs love too" release (also called Xmas release).

 Models improvements:
 * Major speedup in the maxmin system solving by using lazy evaluation
   Instead of solving completely the maxmin system at each iteration,
     only invalidate (and recompute) the modified parts.
   This new feature is enabled in default models but you can try to
     turn it on with "--cfg:maxmin-selective-update=1" for other models.
 * Cas01 IMproved as default CPU model
   This CPU model is the same Cas01 model, but it uses the
     maxmin-selective-update flag and a heap structure to manage
     actions on SURF kernel.
   It reduces the complexity to find the next action to finish and,
     consequently, it's faster than the old Cas01.
   This is the new default CPU model (Cas01).
 * Rename the old Cas01 model to Cas01_fullupdate
   Keep the old cpu model Cas01 with the new name of Cas01_fullupdate.
   Use "--cfg=cpu_model:Cas01_fullupdate" to use the old default CPU model.
 * CpuTI (CPU Trace Integration)
   A new CPU model whose objective is simulate faster when using
     availability trace files.
   Instead of using a full featured, over engineered maxmin system for
     CPU modeling, this model does the pre-integration of traces files
     to calculate the amount of CPU power available, and so, executes
     faster than the old CPU models.
   Use "--cfg=cpu_model:CpuTI" to change to this CPU model.
 * Use LV08 as default network model since it gives better accuracy
    for small messages and shouldn't change things for big ones.
   Use --cfg=network_model:CM02 to get the previous behavior.


         ******************************************
         *DO NOT MIX 3.3.4 RESULTS WITH OLDER ONES*
         ******************************************
   * The new CPU model may changes simulations!
     The point is that events occurring at the exact same timestamp
        are not scheduled in the same order with the old and new
        version. This may be enough to completely change the execution
        of simulations in some cases.
   * The new network model will change simulations!
     This new model is more realistic than the previous one, so you
       should consider redoing your old experiments with this model.
     Sorry for the inconvenience.

 Build System:
 * Introduce the supernovae compilation mode
   When compiled that way, the whole SimGrid (or almost) is put in a
     single compilation unit and compiled in one shoot.
  This is to help gcc which has difficulties to inline stuff from one
     file into another.
  The speedup seem to be above 15%, althrough more tests are needed on
     amd64 to confirm that gain.

 MSG:
 * Port of MSG's mailbox on top of SIMIX network
   The put/get mechanism was greatly simplified on the way.

 SIMIX:
 * New SIMIX network module. Provides:
   - Mailbox: rendez-vous mechanism to find with who you want to speak
   - Synchronous send/recv: easier and hopefully faster since the
     logic is handled in the maestro process directly now
   - Asynchronous send/recv: you dreamt of it? It's here now
     Too bad that nobody cared enough to propagate the change to MSG.
 * Add semaphores as SIMIX synchronization mechanism.

 SimDag:
 * new function SD_daxload(char*) to load a DAX file
   (see http://vtcpc.isi.edu/pegasus/index.php/WorkflowGenerator)
 * Introduce typed tasks. Specify its kind and cost at creation.
   At scheduling, just give where it should be placed, and the cost
   for each involved resource is automatically computed.
   Existing constructors so far (more to come of course):
    - SD_task_create_comm_e2e() for end-to-end communication
    - SD_task_create_comp_seq() for sequential computation
   Use SD_task_schedulev() / SD_task_schedulel() to schedule them.
 * new function SD_task_dump() for debugging display
 * new function SD_task_dotty(task,FILE*) writing to file the info
   about the task in dotty format
 * SD_task_dependency_exists() can now cope with having one of its
   arguments NULL. If so, it tests whether the other argument has any
   dependency.
 * Add getters on list of preceding/following tasks:
    SD_task_get_parents(task) and SD_task_get_children(task)
 * Add getters on amount of workstations and list:
    SD_task_get_workstation_count(t) and SD_task_get_workstation_list(t)
 * Add getter on task kind: SD_task_get_kind(task)
 * Update the start_time and finish_time of tasks on completion/failure
 * Bugfix: Remove task from state swags when destroyed

 GRAS:
 * New function: void gras_cpu_burn(double flops) -- a simple CPU burner

 XBT:
 * New function: xbt_dynar_dopar(dynar,fun) to map a function over the
   dynar with one separate thread per value of the dynar.
 * Change the prototype of xbt_thread_create(), sorry.
   Added a boolean parameter indicating whether we want to join this
   thread (used in SG only for now)
 * Implement xbt_thread_join and xbt_thread_yield in SG also.

 Bug fixes:
 * GTNetS wrappers should now be usable again (and betterly tested too)
 * Fix a major regression from 3.2 where the timeout provided to
   MSG_task_put_with_timeout() was used as absolute time before which
   the comm should be done.
 * Start to fix the <cluster> tag.
   - Internal links should be good now (beside of the loopback, which
     use the private link instead)
   - paths to the external world is still rather broken
   - the <route:multi> tag is just broken. Actually that's brain-dead.
     We need sth like <route:multi src="myCluster" dst="$*-${myCluster}">
     to make it less stupid
   ** Check your platform with teshsuite/simdag/platforms/flatifier **
 * Fix a source-level compatibility glitch from 3.2: after defining
   MSG_USE_DEPRECATED, you can use the old name
   MSG_task_put_with_time_out() for MSG_task_put_with_timeout()
 * Allow to compile from the SVN with automake 1.11
 * Fix some problems when using the "start_time" tag in deployment XMLs.
 * Fix #8569: XBT/synchro.h has redundant declarations
 * Fix #8563: MSG return values and exceptions
   Introduce a MSG_TIMEOUT_FAILURE return code and use it consistently.
 * Integrate patch #8636: Obey DESTDIR when installing documentation.
   Thanks to Robson Peixoto.
 * Fix a vicious bug in dictionaries inducing that some elements were
   not freed on xbt_dict_free()

 Portability report of this version:
  * Main portability targets:
    - linux (ubuntu (804/810/910) /debian (4/5/testing) /fedora (core11))
      on (amd64/i386/ia64)
    - mac leopard on i386
    Known problems: http://cdash.inria.fr/CDash/index.php?project=Simgrid
     but nothing critical.
  * Other platforms: windows, AIX and others were not tested for this release

 Timing report of this version:
  * Lazy evaluation brings arbitrary speedup (ie, speedup depending on
    scenario parameters). From 8h to a few seconds in desktop grid settings.
  * Supernovae brings about 25% speedup on i386.

 -- Da SimGrid team <simgrid-devel@lists.gforge.inria.fr> Thu, 24 Dec 2009 19:07:39 +0100

SimGrid (3.3.3) stable; urgency=low

 The "Need for Speed" release.

 The timings done to validate the 3.3.2 were faulty.
 Instead of being 5% faster, it was 15% slower (compared to 3.3.1).

 The problem was a conversion from a manually handled vector to
   xbt_dynar_t on the critical path.
 xbt_dynar_foreach calls functions, inducing stack management crap.

 We inlined these functions and xbt_dynar_foreach is now breath taking.
 We also inlined xbt_swag_belong on the way.

 Here are some approximate speedup measurements (on master/slaves
  simulations lasting between 10s and 20s each):
   3.3.1                   -> 3.3.2: about same performance
   3.3.2                   -> 3.3.3: 40% speedup
   3.3.1                   -> 3.3.3: 40% speedup
   3.3.1 with inline patch -> 3.3.3: 30% speedup

 Our reading is that the refactoring which occurred in 3.3.2 made us
  suffer much more from the xbt_dynar_foreach low performance, but
  once we solved this, this refactoring proved to be very performance
  effective. From the 40% speedup, somehow, 10% are due to the
  inlining and 30% to the refactoring.

 That's a pitty that gcc cannot inline functions placed in other files
  alone. We have to choose between:
  - break the encapsulation (by putting private data structures and
    accessors in headers files to help gcc)
  - live with low performance
  - switch to a decent compiler such as icc (not quite possible).

 -- Da SimGrid team <simgrid-devel@lists.gforge.inria.fr> Thu, 20 Aug 2009 21:21:33 +0200

SimGrid (3.3.2) stable; urgency=low

 The "Simplicity does not preceed complexity, but follows it" release.

 The main contributors of this release were (lexical order):
   Silas De Munck, Stéphane Genaud, Martin Quinson, Cristian Rosa.

 SURF:
  * Extract the routing logic into its own object.
    (was dupplicated in network.c and workstation_LV07.c;
     Allows to implement other ways of storing that info)
    => kill now useless network_card concept
    - Use dynar to represent routes (instead of void** + int*)
    - kill link_set (use surf_network_model->resource_set instead)
    - Add a command-line option to choose the routing schema to use
    - Add three new models:
      * Floyd (shortest path computed at initialization)
      * Dijikstra (shortest path recomputed all the time)
      * Cached Dijikstra (shortest path computed on need)
      All these models where contributed by Silas De Munck, and are
      described in his ICCS09 paper.

  * Simplify model declaration
    (less redirections, less function to write when defining a model)
    - Factorize stuff between models:
      - model_init/exit
      - Set of resources:
        surf_model_resource_set(model)
        surf_model_resource_by_name(model, name)
    - Unify the types of models in s_surf_model_t (using an union)
    - Embeed fields of common_public directly into s_surf_model_t
    - Rename model methods:
      action_free ~> action_unref
      action_change_state ~> action_state_set
      action_get_state    ~> action_state_get
    - Change model methods into functions:
      (model)->common_public->action_use  ~> surf_action_ref

  * Implement a generic resource; use it as ancestor to specific ones
    (allows to kill duplicated code in models)
    Drawback: timer command don't need no name nor properties;
              workstation_CLM03 don't need no properties
    (but I guess we can live with those few bytes wasted)

  * Improve the action object model
    - implement a constructor avoiding dupplicated code about field
      initialization in generic_action part.

  * Kill the SDP model: it has an external dependency, is deprecated
    in flavor of modern lmm models, and didn't compile since a while

 SIMIX:
  * Relocation of the context module from XBT to SIMIX.
    (the context were decoupled from the simix processes, duplicating a lot of code)
    => a lot of code was factorized
    - less overhead is introduced during scheduling
    - simpler API for the context factory
    - the logic for process creation,destruction and manipulation was simplified
  * Simplification of the s_smx_process_t data structure.
    => accesing the simix level data associated to a process is faster now,
       and the code is a lot more readable.

 SMPI:
  * Implement some more MPI primitives:
    MPI_Bcast, MPI_Waitany, MPI_Waitall, MPI_Reduce, MPI_Allreduce, MPI_Scatter, MPI_Sendrecv, MPI_Alltoall
    -implementation: Bcast: flat or 2-ary tree (default),
                     Barrier: 4-ary tree,
                     Reduce: flat tree
                     Allreduce: Reduce then Bcast
                     Alltoall: "basic_linear" if data per proc < 3Kb, "otherwise pairwise".
                               Not yet implemented: "Bruck" for data per proc < 200b and comm size > 12
                     Alltoallv: flat tree, like ompi
                     Scatter: flat tree
  * Add support for optimized collectives (Bcast is now binomial by default)
  * Port smpirun and smpicc to OS X

 SimDag:
  * Kill SD_link_get_properties: hard to maintain and makes very little sense
    Shout out if you used it.

 GRAS:
  * Display the list of still queued messages in SG mode when existing
    the process.

 XBT:
  * Add xbt_set_get_by_name_or_null() [Silas De Munck]
  * Add xbt_graph_node_get_outedges() [Silas De Munck]
  * Add xbt_str_from_file(FILE*)
  * Add xbt_dict_get_key achieving a linear reverse search
  * Remove the context module

 Portability report of this version:
  * Main portability targets:
    - Linux(debian)/x86/context
    - Linux(debian)/x86/pthreads
    - Linux(debian)/amd64/context
    - Linux(debian)/amd64/pthreads
    On these, we still have the eratic breakages of gras/pmm and
      amok/saturate_sg reported in previous version. We still think
      that the tests are the cause of the fault, not the tested code.

    - Mac OSX Leopard/x86/context
    Still false negative in tesh autotesting.
    Smpi still fails, but this time because readlink does not accept -f
    Everything seems to work properly beside of that.

  * Exotic platforms:
    - AIX version 5.3 (only tested contexts this time)
      Smpi still fails there because mktemp is not installed.
      Everything seems to work properly beside of that.
    - OpenSolaris 11
      I managed to compile it for the first time, but several breakages.
      Won't delay the release for this exotic platform.

  * Windows: it's still lagging behind. If you want to help, please
    stand up.

 Timing report of this version:
  This version seem to be more than 5% faster than 3.3.1 (on linux
    64bits with contextes). The gain is less than expected, we are
    investigating this for next release.

 -- Da SimGrid team <simgrid-devel@lists.gforge.inria.fr> Wed, 19 Aug 2009 17:07:12 +0200

SimGrid (3.3.1) stable; urgency=low

 OVERALL CHANGES:
  * Implement a --cfg-help to show existing configuration variables
  * Build chain do not require doxygen in maintainer mode

 GRAS:
  * fix a bug on struct sizeof computation, which prevented the
    exchange of arrays of structs in some conditions
    - added a regression test about this in datadesc_usage
  * Allow the exchange of 0-long dynamic vectors.
    - for that, use -1 as indicator of dynamic size instead of 0
    - This implied to change any size from unsigned long to long,
      reducing a bit communication abilities, but I guess that with
      64bits being quite common, this is more than enough.
    - This also induce a protocol change, thus bumping network protocol
      version from 0 to 1 (if we have external users, we have to get
      clean on that point too ;)
    - added two regression tests about this in datadesc_usage
  * Be more verbose when propagating local exceptions
    This helps debugging.
  * Display the status of simulated processes when receiving SIGINT in
    simulation mode

 MSG:
  * Allow to control the simulation from a trace file.
    New functions MSG_action_register() and MSG_action_trace_run()
    The first one allows to associate a function execution to each
     kind of action while the second one parses a trace file and
     triggers the corresponding actions within the system.
    For now, only a toy example is provided in examples/msg/actions
  * Add an example of process migration in examples/msg/migration
  * Fix a bug in task exchange which broke MSG_task_get_sender()
    Add a teshsuite regression test for that.
    [Bug: if MSG_task_get_sender() is called after sender exit,
     bad things happen]
  * Fix a bug which prevented suspend/resume to work properly
  * Display the status of simulated processes when receiving SIGINT
    This fixes a regression of v3.3. due to the introduction of SIMIX
  * Bug fixing in failure management:
    - trace could not start by a failure at time 0
    - failure during communications were not working

 SIMIX:
  * Add SIMIX_process_set_name() to change the name of the current
    process in the log messages.
  * Store smx_hosts in a dict since we only retrieve them by name
  * Move the configuration infrastructure to surf

 SIMDAG:
  * Move the configuration infrastructure to surf

 SMPI:
  * Massive internal cleanups:
    - Store internal structures on processes instead of hosts (allows
      to have more than one process per host, in addition of being more
      logical)
    - Cleanup the initialization/finalization process
    - Kill a whole bunch of unneeded synchronization:
      processes run in exclusive manner within the simulator
    - Move queues from global tables to process data fields
  * Improve smpirun:
    - now accept -platform and -hostfile arguments
    - Pass the right rank value to processes according to the hostfile
  * Compile the examples by default, and use them as regression tests
  * Implement MPI_Wtime()
  * Change the reference speed to a command line option

 SURF:
  * TCP_gamma can now be specified as command line option using
    --cfg=TCP_gamma:10000000.0
  * Change the --surf-path cmd line option into --cfg=path:

 XBT:
  * Also include strbuff from xbt.h public header
  * xbt_ex_display(): do not free the exception after displaying
    This allows to do more with the given exception afterward.
    Users should call xbt_ex_free() themselves.



 Portability report of this version:
  * Main portability targets:
    - Linux(debian)/x86/context
    - Linux(debian)/x86/pthreads
    - Linux(debian)/amd64/context
    - Linux(debian)/amd64/pthreads
    These targets fail about 1/10 of times on gras/pmm, but we believe
      that this is because of the test, not because of simgrid.
    amok/saturate_sg fails even more rarely, and the test may not be
      the problem.

    - Mac OSX Leopard/x86/context
    The test suite still spits tons of errors because some obscure
      force prevents us from removing the temporary directories
      arguing that they still contain some metadata I've never heard of.
    Smpi fails because seq is not installed.
    Everything seems to work properly beside of that.

  * Exotic platforms:
    - AIX version 5.3 (both contexts and pthread)
      Smpi still fails there because mktemp is not installed.
      XML inclusions seems rosty on AIX.

  * Windows: it's still lagging behind. If you want to help, please
    stand up.

 -- Da SimGrid team <simgrid-devel@lists.gforge.inria.fr>  Sat, 27 Jun 2009 00:14:30 +0200

SimGrid (3.3) stable; urgency=high

 OVERALL CHANGES:

  * JAVA BINDINGS for MSG (you dreamt of them? We made them)
    [Malek Cherier & Mt]

  * Introduce the SIMIX module: factorize code between MSG and GRAS.
    [Bruno Donassolo]

    Until now, GRAS were using MSG as an interface to SURF. It was
    quite difficult because both interface have several differences
    (MSG channels vs GRAS sockets were the most notable point).

    This also opens the gate to SMPI (which should occur soon) and speed
    up simulations by to 40% (even if it were not the main goal).

    **************************************
    *DO NOT MIX 3.2 RESULTS WITH 3.3 ONES* Simix may changes simulations!
    **************************************
    The point is that events occurring at the exact same timestamp are
    not scheduled in the same order with the old and new version. This
    may be enough to completely change the execution of simulations in
    some cases. Sorry for the inconvenience.

  * Cleanup and upgrade the XML format to push further scalability
    issues (check http://hal.inria.fr/inria-00256883/ for more info)

  * Improve the testing infrastructure with tesh. Now a very large part of
    the code is tested not only by being run but also by checking that the
    output match an expected output [Mt].

  * Move on to FleXML v1.7 for the embeeded XML parsers. This version
    is really less memory-demanding, which should allow you to use
    larger files in SimGrid [AL].

  * Inform valgrind about our contextes, so that it becomes usable
    with the default (and more effecient) version of SimGrid
    [contributed by Sékou Diakite, many thanks]

 GRAS:
  * Introduce a listener thread in charge of receiving incoming
    messages from the network. It allows to overlap communication and
    computation but most notably, it removes some stupid deadlocks due
    to the fact that so far, a process could not send and receive at
    the same time. This made most non trivial communication schema
    impossible.
  * Convert the PIDs from long int to int to match the MSG ones (and
    linux ones too) [Mt]
  * New function: gras_agent_spawn() to launch a new process on
    current host. Only working in simulation for now. [Mt]
  * New function: gras_os_hostport() returning a constant form (ie,
    not needing to be freed) of "gras_os_hostname():gras_os_myport()"

 XBT:
  * Make the backtrace of exceptions more human readable [Mt]
  * New module: xbt/str [Mt]
    a ton of string utility functions (split, join, printf to a newly
    allocated buffer, trim, etc)
  * New module: xbt/hash [Mt]
    SHA1 hashing algorithm (more to come if needed)
  * New module: xbt/synchro [Mt]
    synchronization tools (mutex and conditions) working the same way
    in simulation and in real life (mainly useful for GRAS, but not
    only).
  * New module: xbt/queue [Mt]
    classical producer/consumer synchronization scheme
  * xbt_dynar_new_sync() creates a synchronized dynar. All access
    (using the classical functions will get serialized) [Mt]
  * Make dictionary internal table dynamic. No need to specify its size
    anymore; functions xbt_dict_new_ext() and xbt_dict_hashsize_set()
    thus dropped. [Mt].
  * Make sure the log channels are organized as a tree under windows
    (because of ANSI C compatibility issue, any channel were child of
     root directly) [Mt].

 SURF:
  * Cleaned many thing in surf and fixed a few bugs [AL].
  * Add a nice command line configuration mechanism to compose models [AL].
  * Add a new model for parallel tasks (ptask_L07) that is less buggy than
    the previous one (KCCFLN05). It relies on something that looks like
    a max-min sharing mechanism but cannot be written as such. A new solver
    was thus designed [AL].
  * Add a new solver to lmm. Based on Lagrange optimization and
    gradient-based descent, it enables to efficiently maximise systems s.a

     sum f_i(x_i) s.t Ax<= b  with A_{i,j}>=0 and f_i a concave function.

    This solver enables to propose two new network models for TCP Reno and
    TCP Vegas based on Low's work. These models still need to be fully
    tested though [Pedro Velho].

 SIMDAG [AL]:
  * Bug fix in SD_simulate. Now the time bound given as argument is
    used.
  * Use the new parallel task model (ptask_L07) as default.
  * Use the SURF command line configuration mechanism.
  * 0-size tasks (for synchronization) should now work.

 -- Da SimGrid team <simgrid-devel@lists.gforge.inria.fr> Sun Apr 12 05:20:36 CEST 2009

SimGrid (3.2) stable; urgency=high

  OVERALL CHANGES:
   * Port to windows.
     We still experience issues on this platform, but we believe that at
     least MSG is usable.

  GRAS API BREAKAGE (for simplification purpose, sorry):
   * the gras_msgtype_by_name is not used anymore. Instead of
       gras_msg_send(toserver, gras_msgtype_by_name("request"), &request);
     you can write (and must)
       gras_msg_send(toserver, "request", &request);
   - If you still want to pass a gras_msgtype_t to the function (to cache
     the type and avoid the lookup time), use the gras_msg_send_() variant.
   - Impacted functions:
     gras_cb_register, gras_cb_unregister, gras_msg_send, gras_msg_wait,
     gras_msg_rpccall, gras_msg_rpc_async_call, gras_msg_wait_ext
   * The callbacks are now expected to return 0 when everything went well
     (just like the main() function)

  GRAS new features and improvements:
  * New module mechanism where user code can use per process globals [Mt]
    This is similar to gras_userdata_*() functions, but for libraries. It
      factorize some code developped over and over in the examples and AMOK.
    It has still to be documented and used (only amok/peermanagement is
      converted for now).
  * Fix a vicious bug in the TCP buffering mechanism which leaded to message
    loss when they were small enough to fit into the buffer and sent quickly
    enough so that they can all get received in one shoot.
  * gras_datadesc_by_name and gras_msgtype_by_name: now raise an exception
    if not found. Use the *_or_null() variant for the old semantic.
  * In gras_msg_handle, do not discard messages without callback.
    They are probably messages to be explicitly awaited later (ie, proofs of
    mis-synchronization in userland since they are sent before being awaited)
    No big deal usually.
  * gras_socket_meas_send/recv: semantic changed!
    The numerical arguments used to be (1) the total amount of data to send
    and (2) msg_size. This was changed to (1) msg_size and (2) amount of
    messages. This was need for the fool willing to send more than MAXINT
    bytes on quite fat pipes.

  AMOK:
  * Do really rename the hostmanagement module to peermanagement. [Mt]
    Ie, rename functions from amok_hm_* to amok_pm_*. This breaks the API,
    but this is rather new and this was documented in the module
    documentation (poor excuses, I admit)
  * Bandwidth measurement semantic changed! This follows the changes to
    gras_socket_meas_send/recv explained above.

  SIMDAG:
  * A sequential mode has been added to the workstations. When a workstation
    is in sequential mode, it can execute only one task, and the other tasks
    are waiting in a FIFO. [Christophe Thiery]

  SURF:
  * The KCCFLN05 workstation model now handles parallel tasks. It is the
    model for SIMDAG. [Christophe Thiery]
  * Bug fix in the maxmin solver: Some values were close to 0 instead of
    equal to 0, which caused some bad behaviors in
    saturated_constraint_set_update. I now use a threshold mechanism like in
    surf. [AL]

  XBT:
  * When running manually src/testall, you select specific units [Mt]
    testall is the result of our cunit mechanism, and should replace all
    the scripty thingy around since bash don't run easily on billware.

  * A mallocator system has been added. [Christophe Thiery]
    Mallocators allow you to recycle your unused objects instead of freeing them
    and allocating new ones.

  Documentation update:
  * FAQ reworking + New FAQs:
    - "Valgrind spits tons of errors!" [Mt]
    - "How to repport bugs" [Mt]
    - "Cross-compiling a Windows DLL of SimGrid from Linux" [Mt]
    - "What is the difference between MSG, SimDag, and GRAS?" [Mt]
    - Communication time measurement within MSG [AL]
    - I experience weird communication times when I change the latency [AL]
  * GRAS tutorial [Mt]
    It contains:
     - an introduction to the framework and to the used communication model
     - an initiatic tour introducing the most proheminent features:
       o Part 1: Bases
         . Lesson 0: Installing GRAS
         . Lesson 1: Setting up your own project
       o Part 2: Message passing
         . Lesson 2: Exchanging simple messages
         . Lesson 3: Passing arguments to the processes (in SG)
         . Lesson 4: Attaching callbacks to messages
         . Lesson 5: Using globals in processes
         . Lesson 6: Logging information properly
         . Lesson 7: Using internal timers
         . Lesson 8: Handling errors through exceptions
         . Lesson 9: Exchanging simple data
         . Lesson 10: Remote Procedure Calling (RPC)
         . Lesson 11: Explicitly waiting for messages
         . Recapping of message passing features in GRAS
     - A HOWTO section containing:
       o HOWTO design a GRAS application
       More are due, of course. They will come latter. In the meanwhile, you can
       check the examples which are still here.

 -- Da SimGrid team <simgrid-devel@lists.gforge.inria.fr> Fri Mar 16 21:11:46 CET 2007

SimGrid (3.1) stable; urgency=high

  General:
  * Port to gcc 4.x
    There was a stack corruption somewhere, visible only when optimizing
    with these versions. [Vince]

  SIMDAG:
  * This is a NEW module! SimDAG (SD for short) is a revival of the old SG
    module that enabled to play with Directed Acyclic Graphs. It is built
    directly on top of SURF and provides an API rather close to the old
    SG. Some old codes using SG are currently under rewrite to check that
    all needful functions are provided. [Christophe Thiery]

  SURF:
  * Complete rewrite of the KCCFLN05 workstation model. It is now an
    extension of the classical CLM03 model that gracefully handles
    failures. This is now the default model for MSG and GRAS. It doesn't
    handle parallel tasks yet though. [AL]
  * Bug fix: Weights were not correctly set in the network part.
    WARNING: This may have resulted in incorrect results with simulations
    where there are more than one flow on a given link. [AL]

  SURF, MSG, GRAS:
  * After a (long ?) discussion on simgrid-devel, we have decided that the
    convention we had on units was stupid. That is why it has been decided
    to move from (MBits, MFlops, seconds) to (Bits, Flops, seconds).
    WARNING: This means that all previous platform files will not work as
    such with this version! A warning is issued to ask users to update
    their files. [AL]
    A conversion script can be found in the contrib module of the CVS, under
    the name contrib/platform_generation/surfxml_update.pl [MQ]

  MSG,GRAS:
  * Bug fix: Processes were started in reverse order, wrt deployment file.
    WARNING: if your code relies on this bug, please fix it.    [AL]
  * Bug fix: Add a test in MSG_task_execute to stop whenever a task is
    being executed on two different locations.                  [AL]
  * Bug fix: Failures are now better supported thanks to Derrick's tests
    (there was many failure situations I hadn't thought of and that weren't
    correctly handled). [AL]
  * New function: MSG_host_is_avail indicates you whether a given m_host_t
    is up or down. [AL]

  GRAS:
  * New! a real RPC mechanism, as it ought to be since too long. [MQ]
      Exception occurring on server-side are propagated back to client (!).

    API CHANGE: the callback changed their prototype. Change:
        int my_handler(gras_socket_t expeditor, void *payload_data) {
      to:
        int my_handler(gras_msg_cb_ctx_t ctx  , void *payload_data) {
          gras_socket_t expeditor=gras_msg_cb_ctx_from(ctx);
      and you're set.
  * New! function: gras_msg_handleall to deal with all messages arriving
      within a given period.
  * New! function: gras_socket_server_range to get a server socket in a
    range of port numbers (ease to avoid port number conflicts) [MQ]
  * New! gras processes display their backtrace when they get a SIGUSR1
      or when Ctrl-C is pressed. Use Ctrl-C Ctrl-C to exit.
      Sweet to debug RL processes [MQ]

  AMOK:
  * Bandwidth module:
    - Do not force experiment sizes to be expressed in kb, or it becomes
      impossible to measure the latency this way (needs one byte-long tests)
    WARNING: this changes the amok_bw_* function semantic. [MQ]
    - Implements the link saturation stuff. [MQ]
  * Peer management module:
    New! module factorizing code that we wrote over and over [MQ].

  XBT:
  * New module: cunit (my jUnit implementation in ansi C) [MQ]
    - Test units are placed directly into the library code, they get extracted
      automatically and placed into the src/testall binary.
    - Convert most of the XBT tests to this system.
  * New functions: xbt_dynar_getfirst_as() and xbt_dynar_getlast_as() [MQ]
  * XML parsing: rewrote parts of flexml to enable multiple xml parsers to
    live in the same C code. This required to change a little bit the API
    of surfxml parsing but shouldn't be an issue for end-users. [AL]
  * New module: sparse graph structure with basic algorithms (this is work
    in progress and the API is not considered to be frozen yet). [AL]
  * Display more information on backtraces: source line & function names are
    now displayed just like valgrind does (rely on addr2line tool) [MQ]
  * New function: xbt_backtrace_display(). Sweet while debugging [MQ]
  * Reworked a little bit some #include statements to load only required
    headers. Some user code that relied on SimGrid to include stdlib or
    stdio may need to include it by themselves. [AL]
  * Fixed xbt/log.h. A missing SG_BEGIN_DECL prevented compilation with
    g++. [AL]
  * Renamed xbt_host_t into xbt_peer_t since it betterly describes what I
    meant. This breaks the API of AMOK and of xbt/config. Sorry about this,
    but I guess that almost nobody used those parts. [MQ]

 -- Da SimGrid team <simgrid-devel@lists.gforge.inria.fr> Fri, 14 Jul 2006 01:32:27 +0200

SimGrid (3.0.1) stable; urgency=low

  XBT:
  * Unfortunately, I had missed 5 misnamed functions:
      xbt_fifo_item_t xbt_fifo_newitem(void);
      void xbt_fifo_freeitem(xbt_fifo_item_t);
      xbt_fifo_item_t xbt_fifo_getFirstItem(xbt_fifo_t l);
      xbt_fifo_item_t xbt_fifo_getNextItem(xbt_fifo_item_t i);
      xbt_fifo_item_t xbt_fifo_getPrevItem(xbt_fifo_item_t i);
    They're now deprecated. Please use their new versions:
      xbt_fifo_item_t xbt_fifo_new_item(void);
      void xbt_fifo_free_item(xbt_fifo_item_t);
      xbt_fifo_item_t xbt_fifo_get_first_item(xbt_fifo_t l);
      xbt_fifo_item_t xbt_fifo_get_next_item(xbt_fifo_item_t i);
      xbt_fifo_item_t xbt_fifo_get_prev_item(xbt_fifo_item_t i);
    [AL]
  * Bugfix: really disconnect fifo items which are remove_item()ed [AL]
  * Documentation: xbt_log module unmercifully reworked [MQ]
  * Bugfix: there was a problem with the ending of contexts with
    the pthread backend. It caused some weird deadlock or behavior
    depending on the pthread implementation. [AL]
  * Bugfix: get the exceptions raised in the simulator repport where
    and why they come from when they are not caught in time [AL, MQ]

  SURF:
  * Bugfix: Do repport the error when two non-connected hosts try to
    exchange data (Thanks to Flavien for stumbling into this one) [AL]

  SURF:
  * Add additionnal checkings on communications. Assert that two
    communicating hosts are connected by a set of links... [AL]

  MSG:
  * Add additionnal checkings on channel values in communication [AL]
  * New: MSG_task_get_source to see on which host a task was generated [HC]
  * New: int MSG_task_probe_from_host(int channel, m_host_t host): returns
    the number of tasks waiting to be received on channel and sent
    by host. [AL]
  * New: MSG_error_t MSG_task_get_from_host(m_task_t * task, int channel, m_host_t host);
    waits for the first task coming from a given host.. [AL]

  GRAS new functionnalities: [MQ]
  * Enhance the parsing macro to allow the size of multidimentional objects
    to be given thru annotations.
  * New example (and documentation): Matrix Multiplication a la RPC
    (as when I was young!) and fix a bunch of bugs found on the way.

  GRAS performance improvements: [MQ]
  [DataDesc]
  * Reduce the amount of cbps creation/destruction by making it static to
    datadesc_send/recv() and using a (newly created) cbps_reset (based on
    dynar_reset ())
  [Virtu]
  * Change libdata to a set so that we can search for stuff by ID (and thus
    reduce the insane amount of dict lookups)

  [Transport]
  * Actually implement gras_datadesc_copy() so that we don't have to mimick
    RL communication on top of SG since it's so uneffective.
    It may also be used for inter-thread communication in RL, one day.
  * Use gras_datadesc_copy() to exchange messages on top of SG
    Allows to:
    - improve message exchange performance on top of SG
    - deprecate transport_plugin_sg.c:gras_trp_sg_chunk_send() & recv()
  * Don't exchange on the network the size of the used part of buffer,
    instead, specify the possible buffer size to read().
    Advantages:
     - reduces the amount of read/write calls (one pair per exchange)
     - reduces the amount of exchanged data (the size)
     - allows to retrieve all arrived data on receiver side, if we don't need
       it right now (subsequent read will peek the buffer)
     - allows the receiver to proceed with the beginning of the stream before
       everything is arrived
     - make it possible to build an iov transport (using readv/writev)
    Extra difficulty:
     - take care of the data with non-stable storage (like stacked data),
       and bufferize them.
  * If possible, TCP send uses vector I/O (when writev() is here)
     - Don't use it for receive since we send data sizes and data on the
       same stream, so we wouldn't be able to chain large amount of chunks
       before having to flush the stuff to read the size.
  * Rework the transport plugin mechanism to simplify it and reduce the
    amount of pointer dereferencement when searching for the right function
    to use.

  * I guess that now, we do almost as few system calls as possible while
    doing as few data copy as possible.

    To improve it further, we could try to send all the sizes first and then
    all the data (to use iov on receiving size), but it's only a partial
    solution: when you have 2 dimensional data, the sizes of the second
    dimension is data of the first dimension, so you need 3 streams.

    I'm not sure the potential performance gains justify the coding burden.

 -- Da SimGrid team <simgrid-devel@lists.gforge.inria.fr>  Fri, 21 Oct 2005 14:42:20 +0200

SimGrid (3.00) stable; urgency=high

 SURF:
  * New! Give the possibility to hijack the surf parser and thus bypass
    MSG_create_environment and MSG_launch_application. Have a look at
    examples/msg/msg_test_surfxml_bypassed.c to see how it can be done.

 -- Arnaud Legrand <simgrid-devel@lists.gforge.inria.fr>  Sat, 20 Aug 2005 23:25:25 -0700

SimGrid (2.96) unstable; urgency=low

  AKA SimGrid 3 rc 2.

  XBT:
  * New! Exception handling with setjmp or such (code from OSSP ex) [MQ]
    This deprecates the xbt_error_t mechanisms.
    It modifies (simplifies) all XBT and GRAS API.
    MSG API keeps unchanged (exceptions raised by XBT are caught from
     within MSG and masked with existing error handling facilities)

  SURF:
  * New! Add a FATPIPE model. [AL]
  * New! Add a parallel task model. [AL]
  * New! Add automatically a loopback interface (in the default
    network model) if none was precised.

  MSG
  * Bugfix: MSG_process_resume now works with the current running process.
    [AL]
  * New! Add MSG_parallel_task_create and MSG_parallel_task_execute. [AL]
  * Modification of MSG_task_get_compute_duration. Once a task has been
    processed, the value returned by this function is now equal to 0. [AL]
  * New! Add double MSG_task_get_remaining_computation(m_task_t task) and
    MSG_error_t MSG_task_cancel(m_task_t task). Add a state
    (MSG_TASK_CANCELLED) to MSG_error_t corresponding to the cancelation
    of a m_task. For now, MSG_task_cancel only works with computation
    tasks. [AL]
  * New! Add double MSG_get_host_speed(m_host_t h) that returns the speed
    of the processor (in Mflop/s) regardless of the current load on the
    machine. [AL]
  * API Change: use proper naming convention for MSG_getClock and
    MSG_process_isSuspended: MSG_get_clock and MSG_process_is_suspended.
    [AL]
  * New! Add void MSG_task_set_priority(m_task_t task, double priority).
    This function changes the priority of a computation task. This priority
    doesn't affect the transfer rate. A priority of 2 will make a task
    receive two times more cpu power than the other ones. This function
    has been added to suit the needs of Nguyen The Loc and hasn't been that
    much tested yet. So if it fails, please report it and send me your code.
    [AL]
  * API Change: removed all functions and types that were marked "deprecated"
    since many months. Renamed MSG_global_init_args to MSG_global_init.

 -- Da SimGrid team <simgrid-devel@lists.gforge.inria.fr>  Mon,  8 Aug 2005 17:58:47 -0700

SimGrid (2.95) unstable; urgency=low

  XBT
  * Steal some nice code to GNU pth to fix context detection and usage [AL]
  * Cleanup in the xbt_config API; add configuration callbacks. [MQ]
  * Cleanup in the initialization API: the unused "defaultlog" is dead. [MQ]

  SURF
  * Bugfix: Allow absolute paths for platform description files [MQ]
  * Bugfix: do free the variables after use. Leads to drastic performance
    improvement [AL]
  * Implement max_duration (ie, timeouts) on resources [AL]

  MSG
  * Implement MSG_config to configure MSG at runtime. xbt_cfg test on a real
    case ;) [MQ]
  * Implement MSG_channel_select_from() to help GRAS now that SURF provide
    the needed support (timeouts) [AL]

  GRAS (new features)
  * Implement measurement sockets. You can now get the bandwidth between two
    hosts thanks to AMOK (see below). [MQ]
  * gras_datadesc_dynar() builds a dynar type descriptor, allowing to send
    dynar over the network (yeah) [MQ]
  * Real (even if simplistic) implementation of gras_os_myname() on RL [MQ]
  * simple/static token-ring example. [Alexandre Colucci and MQ]
  * Use MSG_channel_select_from() and remove the *slow* hack we had to put
    in place before [MQ]

  GRAS (bug fixes)
  * Differentiate the types "char[22]" and "unsigned char[22]" in automatic
    type parsing. "short" and "long" modifiers were also ignored; other
    modifier (such as reference level) are still ignored. [MQ]
  * Embeed the buffer size within the buffer itself on SG. [MQ]
    That way, send() are atomic and cannot get intermixed anymore (at least
    the ones which are less than 100k; bigger messages still have the issue)
  * Array size pushed by the field, not by the field type (or each
    and every long int will push stuff to the cbps) [MQ]
  * use select() to sleep since it allows to portably sleep less than one
    second. [MQ]

  GRAS (minor cleanups)
  * <project>.Makefile.local (generated from gras_stub_generator) |MQ]:
    - Do clean .o files
    - Compile with -g
  * Type Callbacks now receive the gras_datadesc_type_t they work on as argument.
  * type category 'ignored' killed as it was never used and were difficult
    to transmit.
  * whether a type can cycle or not is now a flag, leaving room for more
    flags (as "ignored", if we feel the need one day ;)
  * Rename raw sockets to measurement sockets since "raw" has another
    meaning in networking community.

  AMOK
  * Advanced Metacomputing Overlay Kit introduction. It is based over GRAS
    and offers features not belonging to GRAS but that most applications
    need. One day, it may be a set of plugins loadable at runtime.
  * New module: bandwidth
    bandwidth measurement between arbitrary nodes running this module. [MQ]

 -- Da SimGrid team <simgrid-devel@lists.gforge.inria.fr>  Thu, 30 Jun 2005 16:29:20 -0700

SimGrid (2.94) unstable; urgency=low

  The first beta release of SimGrid 3 !

  >>>Arnaud<<<
  (documentation)
  * Update the main page and the FAQ. Adding references to gforge.

  (gras)
  * Add a gras_os_getpid function.

  (msg)
  * Add MSG_task_get_compute_duration() and MSG_task_get_data_size()
  * Extend the logs so that they also print PID, hostname, date, ... if
    available.
  * Convert the MSG example to the use of xbt_logs instead of PRINT_MESSAGE,
    and kill the old version which were in testsuite/
  * Rewrite tools/MSG_visualization/colorize.pl for using with logs instead
    of PRINT_MESSAGE

  (xbt)
  * Add xbt_os_time(). As the rest of xbt/portability, this is not public
    for users. Instead, each programming environment (GRAS, MSG,...) use it
    when needed to provide such a feature to users.
    Don't shortcut the mechanism or you will also shortcut the virtualization
    you need on the simulator.

  >>>Martin<<<
  (infrastructure)
  * Cleanups in configury with regard to compile optimization/warning flags.
    Also add -fno-loop-optimize to any powerpc since it's the optimization
    killing gcc (< 3.4.0).
  * Doxygen cleanups: move MSG examples, kill the second Doxygen phase
    needed by MSG examples complications
  * Borrow configury beautifications from PHP

  (xbt)
  * Bugfix: XBT_LOG_NEW_DEFAULT_CATEGORY now compiles without compiler
    warning (thanks loris for stumbling into this one).
  * Bugfix: stop loading private headers (gras_config.h) from the public
    ones (xbt/swag.h).

  (gras)
  * Change SIMGRID_INSTALL_PATH to GRAS_ROOT in Makefiles generated for user.
  * Rename gras_get_my_fqdn to gras_os_myname and implement it in the simulator
    RL would imply a DNS resolver, which is *hard* to do in a portable way
    (and therefore delayed).
  * Implement a real timer mechanism and use it in timing macros. This allows
    to avoid rounding errors and get a 0.000005 sec precision in timing
    macros. While I was at it, various cleanups:
     - allow to declare more than one timed section per file (fix a stupid bug)
     - move some private declaration to the right place
     - merge conditional execution and timing macros into emulation module
     - document the module
     - make sure the module cleanups its mess on gras_exit
  * Documentation improvements:
     - (new) how to compile applications using GRAS
     - (new) emulation support (timing macros)

 -- Da SimGrid team <simgrid-devel@lists.gforge.inria.fr>  Fri, 13 May 2005 10:49:31 +0200

SimGrid (2.93) unstable; urgency=low

  Alpha 4 on the path to SimGrid 3 (aka the "neuf-trois" version)

  [Arnaud]
   - Use Paje properly where used. Still to be sanitized properly.
   - Portability fix: Add an implementation of the contexts using pthread

  [Martin]
  (misc)
   - Add xbt_procname(): returns the name of the current process.
     Use it to show the current process's name in all logging.
  (infrastructure)
   - fix detection of older flex version and the reaction, since we do
     depend on modern ones (we use lex_destroy)
   - Better separation of SG and RL in the libs: remove all simulation code
     from libgras. As a result, this lib is now only 200k when stripped.
     Some of the xbt modules may also be duplicated (two sets and such) and
     should be cleaned/killed before SG3.
   - Insist on using xlC on AIX because of weird problems involving gcc there.
   - Cleanup the make remote stuff. This is now done by scripts
     tools/graspe-{master,slave} (GRAS Platform Expender). This is still
     mainly for our private use, but we're working on changing them to user
     tools, too.
  (gras)
   - Bugfix: flush the socket on close only if there is some *output*.
   - Bugfix: flush idempotent when there's nothing to send (don't send size=0)
  (msg)
   - Add MSG_task_get_name. The task names are mainly for debugging purpose,
     but anyway.

 -- SimGrid team <simgrid2-users@listes.ens-lyon.fr>  Fri,  4 Mar 2005 14:32:37 -0800

SimGrid (2.92) unstable; urgency=low

  Alpha 3 on the path to SimGrid 3

  [Arnaud]
  (gras)
   - New! First try of benchmarking macros.
   - New! First try so that gras_stub_generator generate deployment and
     remote compilation helpers.
  (msg)
   - Bugfix: Initialization fix in msg_test.

  [Martin]
  (surf)
   - Bugfix: applied patch to lexer so that it doesn't need a huge heap.
  (xbt)
   - Bugfix: let dicts work with NULL content (_foreach didn't) and cleanups
  (gras)
   - API Change: gras_os_sleep to take the amount of seconds as a double.
     Accepting an int was error prone since it was the only location where
     seconds were coded as such. It leaded to damn rounding errors.
   - Bugfix: Hard to belive that timers ever worked before this.

 -- SimGrid team <simgrid2-users@listes.ens-lyon.fr>  Wed, 23 Feb 2005 22:09:21 +0100

SimGrid (2.91) unstable; urgency=low

  Alpha 2 on the path to SimGrid 3

  [Arnaud]
  (surf)
   - Bug fix in the lmm_solver.
  (msg)
   - New! Interface to Paje (see http://www-id.imag.fr/Logiciels/paje/)
     through the function MSG_paje_output.
   - New! Introducing two new functions MSG_process_kill() and MSG_process_killall().
   - It is possible to bound the rate of a communication in MSG with
     MSG_task_put_bounded() (was already in the previous version but I had forgotten
     to write it in the changelog).
   - Bug fix to let GRAS run on top of MSG until we move it directly on top
     of the SURF.

  [Martin]
  (infrastructure)
   - Various cleanups to the autotools stuff
   - Begin to move Gras examples to examples/gras/
   - Let make distcheck work again (yeah!)
  (documentation)
   - documentation overhauled using doxygen.
     gtk-doc-tools is dead in SimGrid now.
   - Automatically extract all existing logging categories, and add the list
     to the documentation (long standing one, to say the less)
  (gras)
   - Cleanup the known architecture table. Reorder the entries to group what
     should be, and use a more consistent naming scheme.
     (some of the test dataset are still to be regenerated)
   - New! Allow library to register globals on each process just as userdata
     does.
      This is implemented using a xbt_dict and not a xbt_set, so we loose the
       lookup time (for now).
      Use it in msg and trp.
      This cleans a lot the internals and helps enforcing privacy of the
       headers between the gras components.
   - New! Add a timer mechanism, not unlike cron(8) and at(1).
   - Bugfix: gras_os_time was delirious in RL.
   - Bugfix: gras_trp_select/RL don't run into the wall when asked to select
     onto 0 sockets.
   - Reenable GRAS now that it works.

 -- Arnaud Legrand <Arnaud.Legrand@imag.fr>  Mon, 14 Feb 2005 14:02:13 -0800

SimGrid (2.90) unstable; urgency=low

  Alpha 1 on the path to SimGrid 3

  * It is a long time since the last release of SimGrid. I'm sorry about
    that but as I had told you, I was rewriting a lot of things. I apologize
    to those who had been reporting bugs to me and that I had not answered.
    If your bug is still in the new version, please tell me. Here is a
    summary of the main changes.

  * REVOLUTION 1: The SimGrid project has merged with the GRAS project
    lead by Martin Quinson. As a consequence SimGrid gains a lot in
    portability, speed, and a lot more but you'll figure it out later.
    SimGrid now comprises 3 different projects: MSG, GRAS and SMPI.
    I wanted to release the new MSG as soon as possible and I have
    broken GRAS, which is the reason why, for now, only MSG is fully
    functional. A laconic description of these projects is available
    in the documentation.

  * REVOLUTION 2: I have removed SG and I am now using a new simulation
    kernel optimized for our needs (called SURF but only the developers
    should use it). Hence, MSG is now roughly 30 times faster and I think
    that by rewriting a little bit MSG, I could event speed it up a little
    bit more. Beside the gain in speed, it is also much easier to encode a
    new platform model with SURF than it was with SG. More to come...

  * REVOLUTION 3: I have tried to change a little as possible the API of
    MSG but a few things really had to disappear. The main differences
    with the previous version are:
       1) no more m_links_t and the corresponding functions. Platforms are
         directly read from an XML description and cannot be hard-coded
         anymore. The same format is used for application deployment
         description. The new format is described in the documentation.
         Have a look in tools/platform_generation. There is a tiny script
         that converts from the old platform format to the new one. Concerning
         the application deployment format, parsing the old one is tricky.
         I think most of you should however be able to convert your files.  If
         it is really an issue, I can write a C code that does the conversion.
         Let me know.
       2) the toolbox tbx does not exist anymore. We now have a library
          with much more data-structures but without the hash-tables (we have
          dictionaries that are much faster).

 -- Arnaud Legrand <Arnaud.Legrand@imag.fr>  Mon, 31 Jan 2005 10:45:53 -0800

*****************************************************************************
* Follows the old GRAS changelog. It does not follow the same syntax, but I *
* don't feel like converting the oldies. (Mt)                                *
*****************************************************************************

2005-01-31 Arnaud
  Version 2.90: "the long awaited one"
  - Finished rewriting and debugging MSG. Rewrote the documentation.
  - disable GRAS for now since it needs to be ported to the newest SG

2004-12-16 Martin
  - Finish the port to windows (using mingw32 for cross-compile)

2004-11-28 Arnaud
  - Main loop and datastructures of SURF. A cpu resource object is
    functional. Surf can thus be used to create cpu's with variable
    performance on which you can execute some actions.

2004-11-15 Martin Quinson
  - Port to ARM. Simply added the alignment and size descriptions. Should
    work, but the ARM machines are so slow that I didn't had the opportunity
    to 'make check' over there yet.

2004-11-15 Arnaud Legrand
  - Trace manager now written. It uses a heap structure and is therefore
    expected to be efficient. It may however be speeded up (particularly
    when many events occur at the same date) by using red and black
    trees. One day maybe...
  - Max-min linear system solver written. It uses a sparse matrix
    structure taking advantage of its expected use. Most operations are
    O(1) and free/calloc are called as few as possible. The computation of
    the minimum could however be improved by using a red and black tree
    (again ! ;).

2004-11-03 Arnaud Legrand
  - Rename every gras_* function that was in xbt/ to its xbt_
    counterpart.
  - Add a heap and a doubly-linked list to xbt
  - Added a dichotomy to the dictionaries. make check works as well before
    so I assume that the patch is correct. I do not know however if things
    run effectively faster than before now. :)

  Inclusion of the SimGrid tree in the GRAS one. The archive is renamed to
  SimGrid, and the version number is bumped to 2.x

2004-10-29 Martin Quinson
  - Introduction of the remote errors.
    They are the result of a RMI/RPC on the remote machine.
    ErrCodes being scalar values, you can't get the host on which those
    errors did happen. Extending the error mechanism as in Gnome is possible.
    No idea yet whether it is a good idea.

2004-10-28 Martin Quinson
  - Interface revolution: the Starred Structure Eradication.
    I used to do typedef struct {} toto_t; and then handle *toto_t.
    Arnaud (and Oli) didn't like it, and I surrendered. Now, you have:
      - ???_t is a valid type (builded with typedef)
      - s_toto_t is a structure (access to fields with .)
      - s_toto   is a structure needing 'struct' keyword to be used
      - e_toto_t is an enum
      -   toto_t is an 'object' (struct*)
    Example:
      typedef struct s_toto {} s_toto_t, *toto_t;
      typedef enum {} e_toto_t;
    Moreover, only toto_t (and e_toto_t) are public. The rest (mainly
     s_toto_t) is private.

  - While I was at it, all gras_<obj>_free() functions want a gras_<obj>_t*
    so that it can set the variable to NULL. It was so for dicts and sets,
    it changed for dynars.

  - Fix a bunch of memleaks in dict_remove
  - Fix a bug in sg/server_socket opening: it failed all the time.

2004-10-07 Martin Quinson
  - Speed up dynar lookup operation a bit.

    gras_dynar_get is dead.

    Now, you can choose between gras_dynar_get_cpy (the old gras_dynar_get
    but should be avoided for efficiency reasons) and gras_dynar_get_ptr
    (which gives you the address of the stored data).

    gras_dynar_get_as is an helpful macro which allows you to retrieve a
    copy of the data using an affectation to do the job and not a memcpy.

    int toto = gras_dynar_get_as(dyn,0,int); rewrites itself to
    int toto = *(int*)gras_dynar_get_ptr(dyn,0);

    It does not really speedup the dynar test because they are
    setting elements all the time (and look them seldom). But the dict does
    far more lookup than setting.

    So, this brings the dict_crash test from ~33s to ~25s (200000 elms).

2004-10-05 Martin Quinson
  - Allow to (en/dis)able the cycle detection at run time.

    Whether we should check for cycle or not is now a property of each
    datatype. When you think there may be some cycle, use datadesc_cycle_set.
    datadesc_cycle_unset allow to remove this property when previously set.

    Note that the cycle detection is off by default since it impacts the
    performance. Watch the data you feed GRAS with ;)

    This property is hereditary. Any element embedded in a structure having it
    set have it set for the time of this data exchange.

    You should set it both on sender and receiver side. If you don't set it on
    sender side, it will enter an endless loop. If you forget on receiver
    side, the cycles won't be recreated after communication.

  - Header reorganization.
    Kill gras_private.h, each submodule must load the headers it needs.

2004-10-04 Martin Quinson
  - Interface revolution: do not try to survive to malloc failure.

    Now, gras_malloc and friends call gras_abort() on failure.
    As a conclusion, malloc_error is not a valid error anymore, and all
      functions for which it was the only gras_error_t return value are
      changed. They now return void, or there result directly.
    This simplify the API a lot.

2004-09-29 Martin Quinson
  - Re-enable raw sockets.
    Created by gras_socket_{client,server}_ext;
    Used with gras_raw_{send,recv}
    No select possible.

    It should allow to kill the last bits of gras first version soon.

    This is not completely satisfactory yet (duplicate code with
     chunk_{send,recv}; a bit out of the plugin mechanism), but it should
     work.

  - Simplify transport plugin (internal) interface by not passing any
    argument to _server and _client, but embedding them in the socket
    struct directly.

2004-09-28 Martin Quinson
  - Finish the port to AIX.
    autoconf was my problem (segfault within the malloc replacement
    function. No idea why)

2004-09-16 Martin Quinson
  - Fix some size_t madness on 64bit architectures.

2004-09-08 Martin Quinson
  - Reduce the number of system headers loaded, overload some more system
    calls (such as malloc to cast the result of the system one, and work
    properly on AIX)
  - Fix and reintroduce the config support

2004-09-07 Martin Quinson
  - Source code reorganization to allow Arnaud to surf all over there.
  - Allow to document the logging categories.
  - Remove all uppercase from logging categories and useless cleanup in names.

2004-08-18 Martin Quinson
  Version 0.6.2 (protocol not changed; API changed)
  - Interface cleanup: gras_msgtype_by_name returns the type (instead of a
     gras_error_t), and NULL when not found. Functions expecting a msgtype
     as argument (msg_wait; msg_send) deal with NULL argument by providing a
     hopefully usefull message.
  - Portability to prehistoric sparcs again

2004-08-17 Martin Quinson
  Version 0.6.1 (protocol not changed; ABI not changed)
  - prealloc some buffers to speed things up

2004-08-11 Martin Quinson
  Version 0.6 (protocol not changed; ABI expended)
  - The parsing macro can deal with the references, provided that you add
    the relevant annotations (using GRAS_ANNOTE(size,field_name))

2004-08-09 Martin Quinson
  Version 0.5 (protocol not changed; ABI changed)
  - Allow to off turn the cycle detection code in data exchange at
    compilation time. It should be at run time, but I'm short of time (and
    the config stuff is still broken). That way, we keep dict out of the
    critical path, which is good because the performance is poor:
     - search not dichotomial yet
     - dynar give no way to access their content and memcpy everytime
  - In composed data description (struct, ref and so on), stop foolness of
    keeping the subtype's ID, but store the type itself. This keeps sets out
    of the critical path, which is good since they rely on dynar and
    dictionaries. The only loose of that is that we cannot detect the
    redeclaration of a structure/union with another content (but I'm not sure
    the code detected well this error before anyway). We still can detect
    the redefinition discrepancy for the other types.
  - Use a whole bunch of optimisation flags (plus -fno-strict-aliasing since
    it breaks the code because of type-punning used all over the place).
    This breaks on all non-gcc architectures (for now).

  All those changes (plus the buffer of last time) allow me to gain 2 order
  of magnitude on cruel tests consisting of 800000 array of integers on two
  level of a hierarchical structure (200 secondes -> 4 secondes)

  API change:
    - the selector of reference must now return the type it points to, not
      the ID of this type.

2004-08-06 Martin Quinson
  Version 0.4 (protocol changed; ABI not changed)
  - Allow to pass --gras-log argument to processes in simulation mode. Really.
  - New debugging level: trace (under debug) to see effect of GRAS_IN/OUT
  - Implement a buffer transport, and use it by default (it relies on tcp in
     real life and on sg in simulation).
    That's a bit hackish since I had a new field to the structure to store
     its data without interfering with the subtype ones. Inheritance
     is tricky in C. And that's a kind of reverse inheritance with one class
     derivating two classes. Or maybe a game with java interfaces. Anyway,
     that's damn hard in C (at least).
    Moreover, I got tired while trying to ensure plugin separation and
     genericity in SG mode. MSG wants me to do weird things, so let's go for
     cruel hacks (temporarily of course ;).
     See comment in transport_private.h:71
  - do not include all the _interface headers in private but in the files
    which really need them (to cut the compilation time when they are
    modified)

2004-07-26 Martin Quinson
  Version 0.3 (protocol not changed; ABI changed)
  - Major overhault of the datadesc interface to simplify it:
    - shorted the function names:
      s/gras_datadesc_declare_struct/gras_datadesc_struct/ and so on
    - add a trivial way to push/pop integers into the cbps without malloc.
      This allows to make really generic sub_type description, which simply
        pop their size of the stack.
    - add a function gras_datadesc_ref_pop_arr() which does what users want
      most of the time: Declare a dynamic array (which pops its size of the
      stack) and declare a reference to it. Poor name, but anyway.
    - kill the post-send callback, add a post-receive one

2004-07-23 Martin Quinson
  Version 0.2 (protocol changed; ABI changed)
  - add some testing for cpbs in the test cases, and fix some more bugs.
    This invalidate again the little64 data file, since I cannot regenerate
    it myself.
  - remove an awfull optimization in the logging stuff, allowing me to:
    - understand it again
    - learn gcc how to check that the argument match the provided format
    - fix all errors revealed by gcc after that
  - internal keys of dict are not \0 terminated. Deal with it properly in
    loggings instead of segfaulting when the user want to see the logs :-/

2004-07-22 Martin Quinson
  - Fix some stupid bug preventing cbps (callback postit) from working

2004-07-21 Martin Quinson
  - Some documentation cleanups
  - remove the useless last argument of msgtype_declare
  - rename the Virtu functions to fit into the 'os' namespace
  - move headers src/include -> src/include/gras/ and stop fooling with
    gras -> . symbolic link
  - make distcheck is now successful

2004-07-19 Martin Quinson
  Version 0.1.1
  - Build shared library also
  - Install html doc to the right location
  - stop removing maintainer files in make clean
  - build tests only on make check

2004-07-13 Martin Quinson
  version 0.1
  - No major issue in previous version => change versioning schema
  - Re-enable little64 convertion test now that Abdou kindly regenerated the
    corresponding dataset.

2004-07-11 Martin Quinson
  version 0.0.4
  - Get it working with any kind of structure (we can compute the padding
    bytes remotely for all the architectures I have access to)
  - Implement the structure parsing macro (still not quite robust/complete)
  - Improvement to the remote testing toysuite

2004-07-10 Martin Quinson
 [autoconf mechanism]
  - get ride of a bunch of deprecated macros
  - actually run the test for two-compliment, not only compile it :-/
  - test whether the structures get packed (and bail out if yes. Damn.
    Alignment is a serious matter)
  - test whether the structures get compacted (but respecting the alignment
    constraints of each types)
  - test whether the array fields of structures can straddle alignment boundaries
 [base]
  - Damnit, double are bigger than float (typo in creation of 'double' datadesc)
    (took me 2 hours to find that bug, looking at the wrong place)
  - Add gras_datadesc_declare_{union,struct}_close(). They must be used
    before sending/receiving and are used to compute the offsets of fields
  - Given that padding size depend even on compiler options, keep track of
    alignment and aligned_size only for the current architecture. Not a big
    deal since we send structure fields one after the other (seems
    reasonable).
  - Add the datastructure used for IEEE paper by the PBIO guys to the test
    program, let it work on linux/gcc/little32. portability todo.

2004-07-08 Martin Quinson
  - import and improve remote compilation support from FAST
  - make sure make check works on half a dozen of machines out there

2004-07-07 Martin Quinson
 Let's say it's version 0.0.3 ;)
  - Implement conversions (yuhu!)
  - Let it work on solaris (beside conversion, of course)
  - Stupid me, using rand() to generate the conversion datatests in not wise.

2004-07-06 Martin Quinson
  - Let make dist work, since I'm gonna need it to compile on remote hosts
  - Let Tests/datadesc_usage write the architecture on which the file was
    generated as first byte.
  - Add PowerPC (being also IRIX64), SPARC (also power4) and ALPHA
    architecture descriptions.
  - Add datadesc_usage.{i386,ppc,sparc} files being the result of execution
    on those architectures.
  - Optimization: send/recv array of scalar in one shoot

2004-07-05 Martin Quinson
  - YEAH! GRAS/SG and GRAS/RL are both able to run the ping example !

  - Plug a whole bunch of memleaks
  - each process now have to call gras_{init,exit}. One day, their log
    settings will be separated
  - Continue the code factorisation between SG, RL and common in Transport.

2004-07-04 Martin Quinson
 [Transport]
  - Redistribution between SG and RL.
    We wanna have to accept in SG, so move accepted related parts of RL in
    the common part. (more precisely, the dynar of all known sockets is no
    more a static in transport.c, but part of the process_data)
 [Core/module.c]
 [gras_stub_generator]
  - Bug fix: Do call gras_process_init from gras_init (wasnt called in RL).

2004-07-03 Martin Quinson
  - Create a new log channel tbx containing dict, set, log, dynar (to shut
    them all up in one shot)
 [DataDesc]
  - Fix the ugly case of reference to dynamic array.
  - New (semi-public) function gras_datadesc_size to allow the messaging
    layer to malloc the needed space for the buffer.
 [Transport]
  - gras_socket_close now expect the socket to close (and not its address to
    put NULL in it after it). This is because the socket passed to handlers
    is one of their argument (=> not writable).
 [Messaging]
  - propagate the interface cleanup from last week in datadesc, ie remove a
    superfluous level of indirection. User pass adress of variable
    containing data (both when sending and receiving), and not of a variable
    being a pointer to the data. Let's say that I like it better ;)
      The price for that is constructs like "int msg=*(int*)payload" in
    handlers, but it's a fine price, IMHO.
 [examples/ping]
  - Let it work in RL (yuhu)

2004-06-21 Martin Quinson
 [Transport]
   - porting SG plugin and SG select to new standards (works almost).
   - plug memleaks and fix bugs around.

 [DataDesc]
   - cleanup the prototype of data recv and force users to specify when they
     want to handle references to objects. Test case working even for cycles.
   - plug memleaks. Valgrind is perfectly ok with this.

2004-06-12 Martin Quinson
 [Transport]
   - cleanup the separation between plugin and main code in plugin creation

2004-06-11 Martin Quinson
 [Transport]
   - Reput hook for raw sockets, needed for BW experiments
   - kill a few lines of dead code
 [Data description] Interface cleanup
   - gras_datadesc_by_name returns the searched type or NULL.
     That way, no variable is needed to use a type desc once, which makes
      the code clearer.
   - gras_datadesc_declare_[struct|union]_append_name is removed. The last
      two parameters were strings (field name, type name), leading to
      common errors.
 [Dicos] Interface cleanup
   - gras_dico_retrieve -> gras_dico_get ; gras_dico_insert -> gras_dico_set
     This is consistant with the dynar API.

2004-04-21 Martin Quinson
 [Messaging]
   - Porting to new standards.
 [Data description]
   - interface cleanup.
     There is no bag anymore, no need to take extra provision to mask the
       pointers behind "ID".
     Better splitup of functions between files create/exchange/convert.
       This is still a bit artificial since convert and receive are so
       interleaved, but anyway.
 [Virtu(process)]
   - add a queued message list to procdata (the ones not matching criteria
     in msg_wait)
   - factorize some more code between SG and RL wrt procdata
 [Tests]
   - use gras_exit in example to track memleaks
   - get rid of gs_example now that GS is properly integrated into gras
   - update run_test to integrate the latest tests (datadesc)
 [Logging]
   - rename WARNINGn macros to WARNn since it prooved error-prone

2004-04-19 Martin Quinson
 [Data description]
   - register init/exit functions within gras module mechanism
   - send/receive function.
   Convertion is not implemented, but short-cutted if not needed.
   struct/array elements are sent one by one (instead of block-wise), but
     nobody really cares (yet). Get a prototype before optimizing.
   - tests (using a file socket) for DD send/receive on:
     - base types: int, float
     - array: fixed size, string (ie ref to dynamic string)
     - structure: homogeneous, heterogeneous
     - chained list, graph with cycle
   Believe it or not, valgrind is not too unhappy with the results. The
    cycle happily segfaults, but the others are ok. And I'm sick of pointers
    for now.
 [Transport]
   [File plugin]
     - Bugfix when using a filename explicitly (instead of '-')

2004-04-09 Martin Quinson
 [Transport plugins]
   - factorize more code between RL and SG in socket creation
   - Complete the implementation and tests of:
     o TCP
     o file (only in RL, and mainly for debugging)

     I lost 3 days to design a portable address resolver, and then decided
       that the prototype mainly have to run on my box.
     Addressing portability too early may be like optimizing too early :-/
 [Tests]
   - use gras_init in the Tests instead of the crappy parse_log_opt
     (the latter function is removed)
 [Conditional execution]
   - New functions: gras_if_RL/gras_if_SG (basic support for this)
 [Code reorganisation]
  - Get rid of libgrasutils.a since it makes more trouble than it solves.
    Build examples against the RL library, since there is no way to disable
    its creation for now.

For information, the beginning of coding on GRAS was back in june
2003. I guess that every line has been rewritten at least twice since
then.<|MERGE_RESOLUTION|>--- conflicted
+++ resolved
@@ -38,25 +38,9 @@
    See the examples under examples/cpp/operation-* and the documentation in the Plugins page.
  - Battery: Enable the management of batteries on hosts.
    See the examples under examples/cpp/battery-* and the documentation in the Plugins page.
-
-<<<<<<< HEAD
-=======
-New plugin: Operation
- - Operations are designed to represent workflows, i.e, graphs of repeatable Activities.
- - Documentation: https://simgrid.frama.io/simgrid/Plugins.html#operation
- - Examples: examples/cpp/operation-*
-
-New plugin: Battery
- - Enable the management of batteries on hosts.
- - Documentation: https://simgrid.frama.io/simgrid/Plugins.html#battery
- - Examples: examples/cpp/battery-*
-
-New plugin: Photovoltaic
- - Enable the management of photovoltaic panels on hosts.
- - Documentation: https://simgrid.frama.io/simgrid/Plugins.html#photovoltaic
- - Examples: examples/cpp/photovoltaic-*
-  
->>>>>>> a7d97238
+ - Photovoltaic: Enable the management of photovoltaic panels on hosts.
+   See the examples under examples/cpp/photovoltaic-* and the documentation in the Plugins page.
+
 Kernel:
  - optimize an internal datastructure (use a set instead of a list for ongoing activities),
    leading to a potentially big performance gain, in particular with many detached comms.
