--- conflicted
+++ resolved
@@ -11,35 +11,6 @@
 int nb_bits  = 24;
 int nb_keys  = 0;
 int timeout  = 50;
-<<<<<<< HEAD
-int* powers2 = nullptr;
-
-/* Global initialization of the Chord simulation. */
-static void chord_init()
-{
-  // compute the powers of 2 once for all
-  powers2 = new int[nb_bits];
-  int pow = 1;
-  for (int i = 0; i < nb_bits; i++) {
-    powers2[i] = pow;
-    pow        = pow << 1;
-  }
-  nb_keys = pow;
-  XBT_DEBUG("Sets nb_keys to %d", nb_keys);
-
-  HostChord::EXTENSION_ID = simgrid::s4u::Host::extension_create<HostChord>();
-
-  std::vector<simgrid::s4u::Host*> list = simgrid::s4u::Engine::get_instance()->get_all_hosts();
-  for (auto const& host : list)
-    host->extension_set(new HostChord(host));
-}
-
-static void chord_exit()
-{
-  delete[] powers2;
-}
-=======
->>>>>>> 8afaba70
 
 int main(int argc, char* argv[])
 {
@@ -72,7 +43,7 @@
   XBT_DEBUG("Sets nb_keys to %d", nb_keys);
 
   HostChord::EXTENSION_ID = simgrid::s4u::Host::extension_create<HostChord>();
-  for (auto const& host : simgrid::s4u::Engine::getInstance()->get_all_hosts())
+  for (auto const& host : simgrid::s4u::Engine::get_instance()->get_all_hosts())
     host->extension_set(new HostChord(host));
 
   e.register_actor<Node>("node");
