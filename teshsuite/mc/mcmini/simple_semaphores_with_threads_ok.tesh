--- conflicted
+++ resolved
@@ -15,8 +15,4 @@
 $ $VALGRIND_NO_TRACE_CHILDREN ${bindir:=.}/../../bin/simgrid-mc --cfg=model-check/reduction:odpor --cfg=model-check/setenv:LD_PRELOAD=${libdir:=.}/libsgmalloc.so:${libdir:=.}/libsthread.so ${bindir:=.}/mcmini/mcmini-simple_semaphores_with_threads_ok 3
 > [0.000000] [xbt_cfg/INFO] Configuration change: Set 'model-check/reduction' to 'odpor'
 > [0.000000] [mc_dfs/INFO] Start a DFS exploration. Reduction is: odpor.
-<<<<<<< HEAD
-> [0.000000] [mc_dfs/INFO] DFS exploration ended. 53 unique states visited; 4 explored traces (12 transition replays, 65 states visited overall)
-=======
-> [0.000000] [mc_dfs/INFO] DFS exploration ended. 54 unique states visited; 4 backtracks (20 transition replays, 74 states visited overall)
->>>>>>> f92c3992
+> [0.000000] [mc_dfs/INFO] DFS exploration ended. 54 unique states visited; 5 explored traces (20 transition replays, 74 states visited overall)