--- conflicted
+++ resolved
@@ -23,21 +23,12 @@
     - g++-4.7
 #      - clang
   coverity_scan:
-<<<<<<< HEAD
-     project:
-       name: "mquinson/simgrid"
-     notification_email: martin.quinson@loria.fr
-     build_command_prepend: "cmake -Denable_documentation=OFF -Denable_coverage=OFF -Denable_java=OFF -Denable_model-checking=OFF -Denable_lua=OFF -Denable_compile_optimizations=OFF -Denable_smpi=ON -Denable_smpi_MPICH3_testsuite=OFF -Denable_compile_warnings=OFF ."  coverity_scan:
-     build_command:   "make VERBOSE=1"
-     branch_pattern: coverity_scan
-=======
     project:
       name: "mquinson/simgrid"
     notification_email: martin.quinson@loria.fr
     build_command_prepend: "cmake -Denable_documentation=OFF -Denable_coverage=OFF -Denable_java=OFF -Denable_model-checking=OFF -Denable_lua=OFF -Denable_compile_optimizations=OFF -Denable_smpi=ON -Denable_smpi_MPICH3_testsuite=OFF -Denable_compile_warnings=OFF ."  coverity_scan:
     build_command:   "make VERBOSE=1"
     branch_pattern: coverity_scan
->>>>>>> 7c747287
 
 # Don't install lua from Debian as we need 5.3 and don't have a backport.
 #   Installing lua from the source does not make any dynamic library.
