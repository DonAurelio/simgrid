/* Copyright (c) 2004, 2005, 2006, 2007, 2008, 2009, 2010. The SimGrid Team.
 * All rights reserved.                                                     */

/* This program is free software; you can redistribute it and/or modify it
 * under the terms of the license (GNU LGPL) which comes with this package. */

#ifndef _SURF_SURF_H
#define _SURF_SURF_H

#include "xbt/swag.h"
#include "xbt/dynar.h"
#include "xbt/dict.h"
#include "xbt/graph.h"
#include "xbt/misc.h"
#include "portable.h"
#include "xbt/config.h"
#include "surf/datatypes.h"
#include "xbt/lib.h"
#include "surf/surf_routing.h"
#include "simgrid/platf_interface.h"

SG_BEGIN_DECL()
/* Actions and models are highly connected structures... */

/* user-visible parameters */
extern double sg_tcp_gamma;
extern double sg_sender_gap;
extern double sg_latency_factor;
extern double sg_bandwidth_factor;
extern double sg_weight_S_parameter;
extern int sg_network_crosstraffic;
#ifdef HAVE_GTNETS
extern double sg_gtnets_jitter;
extern int sg_gtnets_jitter_seed;
#endif
extern xbt_dynar_t surf_path;


typedef enum {
  SURF_NETWORK_ELEMENT_NULL = 0,        /* NULL */
  SURF_NETWORK_ELEMENT_HOST,    /* host type */
  SURF_NETWORK_ELEMENT_ROUTER,  /* router type */
  SURF_NETWORK_ELEMENT_AS       /* AS type */
} e_surf_network_element_type_t;

XBT_PUBLIC(e_surf_network_element_type_t)
  routing_get_network_element_type(const char* name);

/** @Brief Specify that we use that action */
XBT_PUBLIC(void) surf_action_ref(surf_action_t action);

/** @brief Creates a new action.
 *
 * @param size The size is the one of the subtype you want to create
 * @param cost initial value
 * @param model to which model we should attach this action
 * @param failed whether we should start this action in failed mode
 */
XBT_PUBLIC(void *) surf_action_new(size_t size, double cost,
                                   surf_model_t model, int failed);

/** \brief Resource model description
 */
typedef struct surf_model_description {
  const char *name;
  const char *description;
  void_f_void_t model_init_preparse;
} s_surf_model_description_t, *surf_model_description_t;

XBT_PUBLIC(int) find_model_description(s_surf_model_description_t * table,
                                       const char *name);
XBT_PUBLIC(void) model_help(const char *category,
                            s_surf_model_description_t * table);

enum heap_action_type{
  LATENCY = 100,
  MAX_DURATION,
  NORMAL,
  NOTSET
};

/** \ingroup SURF_actions
 *  \brief Action structure
 *
 *  Never create s_surf_action_t by yourself ! The actions are created
 *  on the fly when you call execute or communicate on a model.
 *
 *  \see e_surf_action_state_t
 */
typedef struct surf_action {
  s_xbt_swag_hookup_t state_hookup;
  xbt_swag_t state_set;
  double cost;                  /**< cost        */
  double priority;              /**< priority (1.0 by default) */
  double max_duration;          /**< max_duration (may fluctuate until
           the task is completed) */
  double remains;               /**< How much of that cost remains to
         * be done in the currently running task */
#ifdef HAVE_LATENCY_BOUND_TRACKING
  int latency_limited;               /**< Set to 1 if is limited by latency, 0 otherwise */
#endif

  double start;                 /**< start time  */
  double finish;                /**< finish time : this is modified during the run
         * and fluctuates until the task is completed */
  void *data;                   /**< for your convenience */
  int refcount;
  surf_model_t model_type;
#ifdef HAVE_TRACING
  char *category;               /**< tracing category for categorized resource utilization monitoring */
#endif
  surf_file_t file;        /**< surf_file_t for storage model */
  xbt_dict_t ls_dict;
} s_surf_action_t;

typedef struct surf_action_lmm {
  s_surf_action_t generic_action;
  lmm_variable_t variable;
  int suspended;
  s_xbt_swag_hookup_t action_list_hookup;
  int index_heap;
  double last_update;
  double last_value;
  enum heap_action_type hat;
} s_surf_action_lmm_t, *surf_action_lmm_t;

/** \ingroup SURF_actions
 *  \brief Action states
 *
 *  Action states.
 *
 *  \see surf_action_t, surf_action_state_t
 */
typedef enum {
  SURF_ACTION_READY = 0,        /**< Ready        */
  SURF_ACTION_RUNNING,          /**< Running      */
  SURF_ACTION_FAILED,           /**< Task Failure */
  SURF_ACTION_DONE,             /**< Completed    */
  SURF_ACTION_TO_FREE,          /**< Action to free in next cleanup */
  SURF_ACTION_NOT_IN_THE_SYSTEM
                                /**< Not in the system anymore. Why did you ask ? */
} e_surf_action_state_t;

/** \ingroup SURF_actions
 *  \brief Action state sets
 *
 *  This structure contains some sets of actions.
 *  It provides a fast access to the actions in each state.
 *
 *  \see surf_action_t, e_surf_action_state_t
 */
typedef struct surf_action_state {
  xbt_swag_t ready_action_set;
                                 /**< Actions in state SURF_ACTION_READY */
  xbt_swag_t running_action_set;
                                 /**< Actions in state SURF_ACTION_RUNNING */
  xbt_swag_t failed_action_set;
                                 /**< Actions in state SURF_ACTION_FAILED */
  xbt_swag_t done_action_set;
                                 /**< Actions in state SURF_ACTION_DONE */
} s_surf_action_state_t, *surf_action_state_t;

/***************************/
/* Generic model object */
/***************************/
typedef struct s_routing_platf s_routing_platf_t, *routing_platf_t;
XBT_PUBLIC_DATA(routing_platf_t) routing_platf;

/*******************************************
 *  TUTORIAL: New model
 *  New model extension public
 *  Public functions specific to a New model.
 */
typedef struct surf_new_model_extension_public {
  surf_action_t(*fct) ();
  void* (*create_resource) ();
} s_surf_model_extension_new_model_t;
/*******************************************/

/** \ingroup SURF_models
 *  \brief Private data available on all models
 */
typedef struct surf_model_private *surf_model_private_t;

     /* Cpu model */

     /** \ingroup SURF_models
      *  \brief CPU model extension public
      *
      *  Public functions specific to the CPU model.
      */
typedef struct surf_cpu_model_extension_public {
  surf_action_t(*execute) (void *cpu, double size);
  surf_action_t(*sleep) (void *cpu, double duration);
  e_surf_resource_state_t(*get_state) (void *cpu);
  int (*get_core) (void *cpu);
  double (*get_speed) (void *cpu, double load);
  double (*get_available_speed) (void *cpu);
  double (*get_current_power_peak) (void *cpu);
  double (*get_power_peak_at) (void *cpu, int pstate_index);
  int (*get_nb_pstates) (void *cpu);
  void (*set_power_peak_at) (void *cpu, int pstate_index);
  double (*get_consumed_energy) (void *cpu);
  void (*add_traces) (void);
} s_surf_model_extension_cpu_t;

     /* Network model */

     /** \ingroup SURF_models
      *  \brief Network model extension public
      *
      *  Public functions specific to the network model
      */
typedef struct surf_network_model_extension_public {
  surf_action_t (*communicate) (sg_routing_edge_t src,
                                sg_routing_edge_t dst,
                                double size, double rate);
  xbt_dynar_t(*get_route) (void *src, void *dst); //FIXME: kill field? That is done by the routing nowadays
  double (*get_link_bandwidth) (const void *link);
  double (*get_link_latency) (const void *link);
  int (*link_shared) (const void *link);
  void (*add_traces) (void);
} s_surf_model_extension_network_t;

/* Storage model */

/** \ingroup SURF_models
 *  \brief Storage model extension public
 *
 *  Public functions specific to the Storage model.
 */

typedef struct surf_storage_model_extension_public {
  surf_action_t(*open) (void *storage, const char* mount, const char* path);
  surf_action_t(*close) (void *storage, surf_file_t fd);
  surf_action_t(*read) (void *storage, size_t size, surf_file_t fd);
  surf_action_t(*write) (void *storage, size_t size, surf_file_t fd);
  surf_action_t(*stat) (void *storage, surf_file_t fd);
  surf_action_t(*ls) (void *storage, const char *path);
} s_surf_model_extension_storage_t;

     /** \ingroup SURF_models
      *  \brief Workstation model extension public
      *
      *  Public functions specific to the workstation model.
      */
typedef struct surf_workstation_model_extension_public {
  surf_action_t(*execute) (void *workstation, double size);                                /**< Execute a computation amount on a workstation
                                      and create the corresponding action */
  surf_action_t(*sleep) (void *workstation, double duration);                              /**< Make a workstation sleep during a given duration */
  e_surf_resource_state_t(*get_state) (void *workstation);                                      /**< Return the CPU state of a workstation */
<<<<<<< HEAD
  int (*get_core) (void *workstation); 
  double (*get_speed) (void *workstation, double load);                                    /**< Return the speed of a workstation */
=======
  double (*get_speed) (void *workstation, double load); /**< Return the speed of a workstation */

  double (*get_current_power_peak) (void *workstation);
  double (*get_power_peak_at) (void *workstation, int pstate_index);
  int (*get_nb_pstates) (void *workstation);
  void (*set_power_peak_at) (void *workstation, int pstate_index);
  double (*get_consumed_energy) (void *workstation);
>>>>>>> 080dc09d
  double (*get_available_speed) (void *workstation);                                       /**< Return tha available speed of a workstation */
   surf_action_t(*communicate) (void *workstation_src,                                     /**< Execute a communication amount between two workstations */
                                void *workstation_dst, double size,
                                double max_rate);
   // FIXME: kill next field, which duplicates the routing
   xbt_dynar_t(*get_route) (void *workstation_src, void *workstation_dst);                 /**< Get the list of links between two ws */

   surf_action_t(*execute_parallel_task) (int workstation_nb,                              /**< Execute a parallel task on several workstations */
                                          void **workstation_list,
                                          double *computation_amount,
                                          double *communication_amount,
                                          double rate);
  double (*get_link_bandwidth) (const void *link);                                         /**< Return the current bandwidth of a network link */
  double (*get_link_latency) (const void *link);                                           /**< Return the current latency of a network link */
  surf_action_t(*open) (void *workstation, const char* storage,
                        const char* path);
  surf_action_t(*close) (void *workstation, surf_file_t fd);
  surf_action_t(*read) (void *workstation, size_t size, surf_file_t fd);
  surf_action_t(*write) (void *workstation, size_t size, surf_file_t fd);
  surf_action_t(*stat) (void *workstation, surf_file_t fd);
  int(*unlink) (void *workstation, surf_file_t fd);
  surf_action_t(*ls) (void *workstation, const char* mount, const char *path);
  size_t (*get_size) (void *workstation, surf_file_t fd);

  int (*link_shared) (const void *link);
   xbt_dict_t(*get_properties) (const void *resource);
  void (*add_traces) (void);

} s_surf_model_extension_workstation_t;




/** \ingroup SURF_models
 *  \brief Model datatype
 *
 *  Generic data structure for a model. The workstations,
 *  the CPUs and the network links are examples of models.
 */
typedef struct surf_model {
  const char *name;     /**< Name of this model */
  s_surf_action_state_t states;      /**< Any living action on this model */

   e_surf_action_state_t(*action_state_get) (surf_action_t action);
                                                                       /**< Return the state of an action */
  void (*action_state_set) (surf_action_t action,
                            e_surf_action_state_t state);
                                                                  /**< Change an action state*/

  double (*action_get_start_time) (surf_action_t action);     /**< Return the start time of an action */
  double (*action_get_finish_time) (surf_action_t action);     /**< Return the finish time of an action */
  int (*action_unref) (surf_action_t action);     /**< Specify that we don't use that action anymore. Returns true if the action was destroyed and false if someone still has references on it. */
  void (*action_cancel) (surf_action_t action);     /**< Cancel a running action */
  void (*action_recycle) (surf_action_t action);     /**< Recycle an action */
  void (*action_data_set) (surf_action_t action, void *data);     /**< Set the user data of an action */
  void (*suspend) (surf_action_t action);     /**< Suspend an action */
  void (*resume) (surf_action_t action);     /**< Resume a suspended action */
  int (*is_suspended) (surf_action_t action);     /**< Return whether an action is suspended */
  void (*set_max_duration) (surf_action_t action, double duration);     /**< Set the max duration of an action*/
  void (*set_priority) (surf_action_t action, double priority);     /**< Set the priority of an action */
#ifdef HAVE_TRACING
  void (*set_category) (surf_action_t action, const char *category); /**< Set the category of an action */
#endif
  double (*get_remains) (surf_action_t action);     /**< Get the remains of an action */
#ifdef HAVE_LATENCY_BOUND_TRACKING
  int (*get_latency_limited) (surf_action_t action);     /**< Return 1 if action is limited by latency, 0 otherwise */
#endif

  void (*gap_remove) (surf_action_lmm_t action);

  surf_model_private_t model_private;

  union extension {
    s_surf_model_extension_cpu_t cpu;
    s_surf_model_extension_network_t network;
    s_surf_model_extension_storage_t storage;
    s_surf_model_extension_workstation_t workstation;
    /*******************************************/
    /* TUTORIAL: New model                     */
    s_surf_model_extension_new_model_t new_model;
    /*******************************************/
  } extension;
} s_surf_model_t;

surf_model_t surf_model_init(void);
void surf_model_exit(surf_model_t model);

static inline void *surf_cpu_resource_priv(const void *host) {
  return xbt_lib_get_level((void *)host, SURF_CPU_LEVEL);
}
static inline void *surf_workstation_resource_priv(const void *host){
  return xbt_lib_get_level((void *)host, SURF_WKS_LEVEL);
}
static inline void *surf_storage_resource_priv(const void *host){
  return xbt_lib_get_level((void *)host, SURF_STORAGE_LEVEL);
}

static inline void *surf_cpu_resource_by_name(const char *name) {
  return xbt_lib_get_elm_or_null(host_lib, name);
}
static inline void *surf_workstation_resource_by_name(const char *name){
  return xbt_lib_get_elm_or_null(host_lib, name);
}
static inline void *surf_storage_resource_by_name(const char *name){
  return xbt_lib_get_elm_or_null(storage_lib, name);
}

typedef struct surf_resource {
  surf_model_t model;
  char *name;
  xbt_dict_t properties;
} s_surf_resource_t, *surf_resource_t;

/**
 * Resource which have a metric handled by a maxmin system
 */
typedef struct {
  double scale;
  double peak;
  tmgr_trace_event_t event;
} s_surf_metric_t;

typedef struct surf_resource_lmm {
  s_surf_resource_t generic_resource;
  lmm_constraint_t constraint;
  e_surf_resource_state_t state_current;
  tmgr_trace_event_t state_event;
  s_surf_metric_t power;
} s_surf_resource_lmm_t, *surf_resource_lmm_t;

/**************************************/
/* Implementations of model object */
/**************************************/


/** \ingroup SURF_models
 *  \brief The CPU model
 */
XBT_PUBLIC_DATA(surf_model_t) surf_cpu_model;

/** \ingroup SURF_models
 *  \brief Initializes the CPU model with the model Cas01
 *
 *  By default, this model uses the lazy optimization mechanism that
 *  relies on partial invalidation in LMM and a heap for lazy action update.
 *  You can change this behavior by setting the cpu/optim configuration
 *  variable to a different value.
 *
 *  You shouldn't have to call it by yourself.
 */
XBT_PUBLIC(void) surf_cpu_model_init_Cas01(void);

/** \ingroup SURF_models
 *  \brief Initializes the CPU model with trace integration [Deprecated]
 *
 *  You shouldn't have to call it by yourself.
 */
XBT_PUBLIC(void) surf_cpu_model_init_ti(void);

/** \ingroup SURF_models
 *  \brief The list of all available optimization modes (both for cpu and networks).
 *  These optimization modes can be set using --cfg=cpu/optim:... and --cfg=network/optim:...
 */
XBT_PUBLIC_DATA(s_surf_model_description_t) surf_optimization_mode_description[];

/** \ingroup SURF_models
 *  \brief The list of all available cpu model models
 */
XBT_PUBLIC_DATA(s_surf_model_description_t) surf_cpu_model_description[];

/**\brief create new host bypass the parser
 *
 */


/** \ingroup SURF_models
 *  \brief The network model
 *
 *  When creating a new API on top on SURF, you shouldn't use the
 *  network model unless you know what you are doing. Only the workstation
 *  model should be accessed because depending on the platform model,
 *  the network model can be NULL.
 */
XBT_PUBLIC_DATA(surf_model_t) surf_network_model;

/** \ingroup SURF_models
 *  \brief Same as network model 'LagrangeVelho', only with different correction factors.
 *
 * This model is proposed by Pierre-Nicolas Clauss and Martin Quinson and Stéphane Génaud
 * based on the model 'LV08' and different correction factors depending on the communication
 * size (< 1KiB, < 64KiB, >= 64KiB).
 * See comments in the code for more information.
 *
 *  \see surf_workstation_model_init_SMPI()
 */
XBT_PUBLIC(void) surf_network_model_init_SMPI(void);

/** \ingroup SURF_models
 *  \brief Initializes the platform with the network model 'LegrandVelho'
 *
 * This model is proposed by Arnaud Legrand and Pedro Velho based on
 * the results obtained with the GTNets simulator for onelink and
 * dogbone sharing scenarios. See comments in the code for more information.
 *
 *  \see surf_workstation_model_init_LegrandVelho()
 */
XBT_PUBLIC(void) surf_network_model_init_LegrandVelho(void);

/** \ingroup SURF_models
 *  \brief Initializes the platform with the network model 'Constant'
 *
 *  In this model, the communication time between two network cards is
 *  constant, hence no need for a routing table. This is particularly
 *  usefull when simulating huge distributed algorithms where
 *  scalability is really an issue. This function is called in
 *  conjunction with surf_workstation_model_init_compound.
 *
 *  \see surf_workstation_model_init_compound()
 */
XBT_PUBLIC(void) surf_network_model_init_Constant(void);

/** \ingroup SURF_models
 *  \brief Initializes the platform with the network model CM02
 *
 *  You sould call this function by yourself only if you plan using
 *  surf_workstation_model_init_compound.
 *  See comments in the code for more information.
 */
XBT_PUBLIC(void) surf_network_model_init_CM02(void);

#ifdef HAVE_GTNETS
/** \ingroup SURF_models
 *  \brief Initializes the platform with the network model GTNETS
 *  \param filename XML platform file name
 *
 *  This function is called by surf_workstation_model_init_GTNETS
 *  or by yourself only if you plan using surf_workstation_model_init_compound
 *
 *  \see surf_workstation_model_init_GTNETS()
 */
XBT_PUBLIC(void) surf_network_model_init_GTNETS(void);
#endif

#ifdef HAVE_NS3
/** \ingroup SURF_models
 *  \brief Initializes the platform with the network model NS3
 *  \param filename XML platform file name
 *
 *  This function is called by surf_workstation_model_init_NS3
 *  or by yourself only if you plan using surf_workstation_model_init_compound
 *
 *  \see surf_workstation_model_init_NS3()
 */
XBT_PUBLIC(void) surf_network_model_init_NS3(void);
#endif

/** \ingroup SURF_models
 *  \brief Initializes the platform with the network model Reno
 *  \param filename XML platform file name
 *
 *  The problem is related to max( sum( arctan(C * Df * xi) ) ).
 *
 *  Reference:
 *  [LOW03] S. H. Low. A duality model of TCP and queue management algorithms.
 *  IEEE/ACM Transaction on Networking, 11(4):525-536, 2003.
 *
 *  Call this function only if you plan using surf_workstation_model_init_compound.
 *
 */
XBT_PUBLIC(void) surf_network_model_init_Reno(void);

/** \ingroup SURF_models
 *  \brief Initializes the platform with the network model Reno2
 *  \param filename XML platform file name
 *
 *  The problem is related to max( sum( arctan(C * Df * xi) ) ).
 *
 *  Reference:
 *  [LOW01] S. H. Low. A duality model of TCP and queue management algorithms.
 *  IEEE/ACM Transaction on Networking, 11(4):525-536, 2003.
 *
 *  Call this function only if you plan using surf_workstation_model_init_compound.
 *
 */
XBT_PUBLIC(void) surf_network_model_init_Reno2(void);

/** \ingroup SURF_models
 *  \brief Initializes the platform with the network model Vegas
 *  \param filename XML platform file name
 *
 *  This problem is related to max( sum( a * Df * ln(xi) ) ) which is equivalent
 *  to the proportional fairness.
 *
 *  Reference:
 *  [LOW03] S. H. Low. A duality model of TCP and queue management algorithms.
 *  IEEE/ACM Transaction on Networking, 11(4):525-536, 2003.
 *
 *  Call this function only if you plan using surf_workstation_model_init_compound.
 *
 */
XBT_PUBLIC(void) surf_network_model_init_Vegas(void);

/** \ingroup SURF_models
 *  \brief The list of all available network model models
 */
XBT_PUBLIC_DATA(s_surf_model_description_t)
    surf_network_model_description[];

/** \ingroup SURF_models
 *  \brief The storage model
 */
XBT_PUBLIC(void) surf_storage_model_init_default(void);

/** \ingroup SURF_models
 *  \brief The list of all available storage modes.
 *  This storage mode can be set using --cfg=storage/model:...
 */
XBT_PUBLIC_DATA(s_surf_model_description_t) surf_storage_model_description[];

/** \ingroup SURF_models
 *  \brief The workstation model
 *
 *  Note that when you create an API on top of SURF,
 *  the workstation model should be the only one you use
 *  because depending on the platform model, the network model and the CPU model
 *  may not exist.
 */
XBT_PUBLIC_DATA(surf_model_t) surf_workstation_model;

/** \ingroup SURF_models
 *  \brief Initializes the platform with a compound workstation model
 *
 *  This function should be called after a cpu_model and a
 *  network_model have been set up.
 *
 */
XBT_PUBLIC(void) surf_workstation_model_init_compound(void);

/** \ingroup SURF_models
 *  \brief Initializes the platform with the current best network and cpu models at hand
 *
 *  This platform model seperates the workstation model and the network model.
 *  The workstation model will be initialized with the model compound, the network
 *  model with the model LV08 (with cross traffic support) and the CPU model with
 *  the model Cas01.
 *  Such model is subject to modification with warning in the ChangeLog so monitor it!
 *
 */
XBT_PUBLIC(void) surf_workstation_model_init_current_default(void);

/** \ingroup SURF_models
 *  \brief Initializes the platform with the model KCCFLN05
 *
 *  With this model, only parallel tasks can be used. Resource sharing
 *  is done by identifying bottlenecks and giving an equal share of
 *  the model to each action.
 *
 */
XBT_PUBLIC(void) surf_workstation_model_init_ptask_L07(void);

/** \ingroup SURF_models
 *  \brief The list of all available workstation model models
 */
XBT_PUBLIC_DATA(s_surf_model_description_t)
    surf_workstation_model_description[];

/*******************************************
 *  TUTORIAL: New model
 */
XBT_PUBLIC(void) surf_new_model_init_default(void);
XBT_PUBLIC_DATA(s_surf_model_description_t) surf_new_model_description[];
/*******************************************/

/** \ingroup SURF_models
 *  \brief List of initialized models
 */
XBT_PUBLIC_DATA(xbt_dynar_t) model_list;

/*******************************************/
/*** SURF Platform *************************/
/*******************************************/
typedef struct s_as *AS_t;

XBT_PUBLIC_DATA(AS_t) surf_AS_get_routing_root(void); 
XBT_PUBLIC_DATA(const char *) surf_AS_get_name(AS_t as);
XBT_PUBLIC_DATA(xbt_dict_t) surf_AS_get_routing_sons(AS_t as);
XBT_PUBLIC_DATA(const char *) surf_AS_get_model(AS_t as);
XBT_PUBLIC_DATA(xbt_dynar_t) surf_AS_get_hosts(AS_t as);

/*******************************************/
/*** SURF Globals **************************/
/*******************************************/

/** \ingroup SURF_simulation
 *  \brief Initialize SURF
 *  \param argc argument number
 *  \param argv arguments
 *
 *  This function has to be called to initialize the common
 *  structures.  Then you will have to create the environment by
 *  calling 
 *  e.g. surf_workstation_model_init_CM02()
 *
 *  \see surf_workstation_model_init_CM02(), surf_workstation_model_init_compound(), surf_exit()
 */
XBT_PUBLIC(void) surf_init(int *argc, char **argv);     /* initialize common structures */

/** \ingroup SURF_simulation
 *  \brief Finish simulation initialization
 *
 *  This function must be called before the first call to surf_solve()
 */
XBT_PUBLIC(void) surf_presolve(void);

/** \ingroup SURF_simulation
 *  \brief Performs a part of the simulation
 *  \param max_date Maximum date to update the simulation to, or -1
 *  \return the elapsed time, or -1.0 if no event could be executed
 *
 *  This function execute all possible events, update the action states
 *  and returns the time elapsed.
 *  When you call execute or communicate on a model, the corresponding actions
 *  are not executed immediately but only when you call surf_solve.
 *  Note that the returned elapsed time can be zero.
 */
XBT_PUBLIC(double) surf_solve(double max_date);

/** \ingroup SURF_simulation
 *  \brief Return the current time
 *
 *  Return the current time in millisecond.
 */
XBT_PUBLIC(double) surf_get_clock(void);

/** \ingroup SURF_simulation
 *  \brief Exit SURF
 *
 *  Clean everything.
 *
 *  \see surf_init()
 */
XBT_PUBLIC(void) surf_exit(void);

/* Prototypes of the functions that handle the properties */
XBT_PUBLIC_DATA(xbt_dict_t) current_property_set;       /* the prop set for the currently parsed element (also used in SIMIX) */

/* surf parse file related (public because called from a test suite) */
XBT_PUBLIC(void) parse_platform_file(const char *file);

/* For the trace and trace:connect tag (store their content till the end of the parsing) */
XBT_PUBLIC_DATA(xbt_dict_t) traces_set_list;
XBT_PUBLIC_DATA(xbt_dict_t) trace_connect_list_host_avail;
XBT_PUBLIC_DATA(xbt_dict_t) trace_connect_list_power;
XBT_PUBLIC_DATA(xbt_dict_t) trace_connect_list_link_avail;
XBT_PUBLIC_DATA(xbt_dict_t) trace_connect_list_bandwidth;
XBT_PUBLIC_DATA(xbt_dict_t) trace_connect_list_latency;


XBT_PUBLIC(double) get_cpu_power(const char *power);

XBT_PUBLIC(xbt_dict_t) get_as_router_properties(const char* name);

int surf_get_nthreads(void);
void surf_set_nthreads(int nthreads);

void surf_watched_hosts(void);

/*
 * Returns the initial path. On Windows the initial path is
 * the current directory for the current process in the other
 * case the function returns "./" that represents the current
 * directory on Unix/Linux platforms.
 */
const char *__surf_get_initial_path(void);

/********** Tracing **********/
/* from surf_instr.c */
void TRACE_surf_action(surf_action_t surf_action, const char *category);
void TRACE_surf_alloc(void);
void TRACE_surf_release(void);

/* instr_routing.c */
void instr_routing_define_callbacks (void);
void instr_new_variable_type (const char *new_typename, const char *color);
void instr_new_user_variable_type  (const char *father_type, const char *new_typename, const char *color);
void instr_new_user_state_type (const char *father_type, const char *new_typename);
void instr_new_value_for_user_state_type (const char *typename, const char *value, const char *color);
int instr_platform_traced (void);
xbt_graph_t instr_routing_platform_graph (void);
void instr_routing_platform_graph_export_graphviz (xbt_graph_t g, const char *filename);

SG_END_DECL()
#endif                          /* _SURF_SURF_H */<|MERGE_RESOLUTION|>--- conflicted
+++ resolved
@@ -249,19 +249,18 @@
                                       and create the corresponding action */
   surf_action_t(*sleep) (void *workstation, double duration);                              /**< Make a workstation sleep during a given duration */
   e_surf_resource_state_t(*get_state) (void *workstation);                                      /**< Return the CPU state of a workstation */
-<<<<<<< HEAD
+
   int (*get_core) (void *workstation); 
   double (*get_speed) (void *workstation, double load);                                    /**< Return the speed of a workstation */
-=======
-  double (*get_speed) (void *workstation, double load); /**< Return the speed of a workstation */
-
-  double (*get_current_power_peak) (void *workstation);
-  double (*get_power_peak_at) (void *workstation, int pstate_index);
-  int (*get_nb_pstates) (void *workstation);
-  void (*set_power_peak_at) (void *workstation, int pstate_index);
-  double (*get_consumed_energy) (void *workstation);
->>>>>>> 080dc09d
   double (*get_available_speed) (void *workstation);                                       /**< Return tha available speed of a workstation */
+
+  double (*get_current_power_peak) (void *workstation);					  /**< Return the current CPU speed of a workstation */
+  double (*get_power_peak_at) (void *workstation, int pstate_index);			  /**< Return the speed of a workstation for a specific pstate,
+												 (where higher pstate values represent lower processor speeds) */
+  int (*get_nb_pstates) (void *workstation);						  /**< Return the number of pstates defined for a workstation (default is 1) */
+  void (*set_power_peak_at) (void *workstation, int pstate_index);			  /**< Set the processor speed of a workstation to the speed associated with the pstate_index pstate */
+  double (*get_consumed_energy) (void *workstation);					  /**< Return the total energy consumed by a workstation */
+
    surf_action_t(*communicate) (void *workstation_src,                                     /**< Execute a communication amount between two workstations */
                                 void *workstation_dst, double size,
                                 double max_rate);
