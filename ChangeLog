<<<<<<< HEAD
SimGrid (3.9) NOT RELEASED; urgency=low

 SMPI:
 * Now works on Windows too!
 * Much more extensive test suite, from MPICH

 -- $date Da SimGrid team <simgrid-devel@lists.gforge.inria.fr>

SimGrid (3.8.1) NOT RELEASED; urgency=low
=======
SimGrid (3.8.1) stable; urgency=low
>>>>>>> f320eef2

 * Add missing file "tesh.1" to the archive.

 -- Sat Oct 27 16:12:11 CEST 2012 Da SimGrid team <simgrid-devel@lists.gforge.inria.fr>

SimGrid (3.8) stable; urgency=low

 The Psssshiiiit release: SimGrid jumps into the Cloud.

 MSG:
 * Add an experimental interface to manipulate VMs. They are mainly
   process groups with very few intrinsic semantic, but they should
   allow you to build the semantic you want easily.
 * New function: MSG_host_set_property_value()
 * New function: MSG_process_on_exit(). To clean memory in all cases.
 * Bug fixes that made the host (and link) failures unusable.
 * Add a way to auto-restart process when the host in which they are
   executing comes back (ON_FAILURE="RESTART" on deployment file,
   MSG_process_auto_restart_set).
 * Use the "msg_" prefix for all datatypes (instead of m_, msg_ and MSG_),
   please stop using the old ones, they are DEPRECATED.

 * Deprecate functions MSG_global_init() / MSG_global_init_args()
   Please use MSG_init() instead. (reducing the amount of entry
   points in the library helps us).
 * Make it impossible to link against the wrong version of the lib
 * Deprecate MSG_clean(). No need to call it anymore.
 * Function MSG_get_host_number() is not deprecated anymore.

 Documentation:
 * Split the doc into a user guide and a reference guide.
 * Start a developper guide to help people hacking on SimGrid.

 Cmake:
 * Enable tracing by default. This modules rocks you should use it.
 * Remove option custom_flags. Now use environment variables CFLAGS
   and LDFLAGS.
 * Use default cmake things to detect lua instead of home grown ones.
 * New option "enable_mallocators" to disable mallocators, for debugging
   purpose ("on" by default).

 Simix:
 * Bug fixes around the resource failures: don't let the processes
   survive the host they are running onto.
 * Add an interface to auto-restart processes when the host in which they are
   executing comes back.
 * Ensures that SIMIX_clean is called automatically. It's not part of
   the public interface anymore (bindings should be updated).

 SimDag:
 * Bug fix for when SD_Simulate is called with a positive value: be careful
   when comparing doubles. Sometimes they are different for non significant
   digits only.
 * New types of typed tasks. SD_TASK_COMP_PAR_AMDAHL represents a
   parallel task whose initial work is distributed among host according
   to the Amdahl's law. Such tasks are created with a parameter alpha
   that corresponds to the non-parallelizable part of the computation.
   SD_TASK_COMM_PAR_MXN_1D_BLOCK represents a complex data redistribution
   between two sets of workstations assuming a 1D block distribution (each
   workstation owns a similar share of data) on both sides.

   These tasks can be scheduled with SD_task_schedulel or SD_task_schedulev.
   Data redistribution will be automatically scheduled once parent and child
   are both scheduled. The filling of computation_amount and
   communication_amount structures is now done seamlessly thanks to the chosen
   assumptions.
 * New function SD_workstation_dump to display various information
 * New function SD_task_set_rate to throttle the bandwidth allowed to be used
   by a SD_TASK_COMM_E2E typed task. This rate depends on both the nominal
   bandwidth on the route onto which the task is  scheduled and the amount of
   data to transfer.
   To divide the nominal bandwidth by 2, the rate then has to be :
                     rate = bandwidth/(2*amount)
 * Compute tasks that have failed can now be rescheduled and executed again
   (from their beginning)
 * Increasing source code coverage (src/simdag is now covered at 95.8%
   on average)

 SMPI:
 * Re-implement time-independent trace replay using SMPI (at the
   smpi_smp_* level) instead of MSG. This should replace
   examples/msg/actions/actions.c
 * Implement support of MPI Datatypes (vectors, hvectors, indexed,
   hindexed and structs)
 * Implement the exchange of non-contiguous data.
   [Khalid Hasanov & Jean-Noel Quintin] Thanks for the patch, guys.
 * Correct behavior of smpi/sender_gap and set its default value to 0
 * Add option to asynchronously send small messages to allow better
   simulation of pt2pt communications. --cfg=smpi/async_small_threshold:value
   specifies the size in bytes under which messages will be asynchronously sent.
 * Add support of MPI_Iprobe, MPI_Probe, MPI_Testall, MPI_Wtick functions
 * SMPI now handles more MPI specific values in input. Closes [#14389] and [#14388]

 SimGrid:
 * New C interface to define a platform: XML is now optional.
   For more info, please check include/simgrid/platf.h.
 * New interface to define random platforms from the C:
   For more info, please check include/simgrid/platf_generator.h and
   examples/msg/masterslave/masterslave_platfgen.c
 * Export a sg_cmdline dynar containing all the arguments we got from
   the command line.

 TRACE:
 * Two new tracing options for adding comments to trace file so you
   can track your experiments (see --help-tracing for details).
 * New option to generate a impoverished trace file (--cfg=tracing/basic:1)
 * Adding the SimGrid version that generated the trace file as a comment.
 * Instrumenting other MSG functions (MSG_task_isend_with_matching and MSG_task_dsend)
 * Fix to avoid key clashes on Paje links
 * Other minor fixes related to the Paje specification

 XBT:
 * Functions xbt_dict_hash() and xbt_dict_hash_ext() are made public,
   and renamed to xbt_str_hash() and xbt_str_hash_ext().
 * New function: xbt_os_timer_resume() to restart a timer w/o resetting it.
 * Greatly improve the robustness of mmalloc to user errors (such as
   using an area after freeing it, or freeing it twice)

 -- Thu Oct 25 17:30:06 CEST 2012 Da SimGrid team <simgrid-devel@lists.gforge.inria.fr>

SimGrid (3.7.1) stable; urgency=low

 MSG:
 * Restore the prototype of MSG_process_create_with_environment() to
   the pre-3.7 situation by removing the kill_time argument.
 * Add a MSG_process_set_kill_time() function instead.

 SURF:
 * Fix weird behaviors when dealing with parallel tasks.

 WINDOWS:
 * Simgrid is now built as a dll.
 * Simgrid-java now works on Windows.
 * Simgrid-Java is now included into Windows package.

 MacOS:
 * First pre-build package for MacOSX.

 Build System:
 * Fix compilation when using MSG_USE_DEPRECATED.
 * Fix some compilation issues on Macs and Windows.
 * Reduce the number of failing tests on exotic systems, like Debian/Hurd.
 * Environment variables CFLAGS and LDFLAGS are now honored by cmake.

 We discovered that the Lua console is broken, but we are missing the
 manpower to fix it right now. The problem existed in 3.7 too, so we
 are not blocking the release for that. Sorry if you depended on this
 feature, any help would be really welcome.

 -- Thu Jun 7 2012 Da SimGrid team <simgrid-devel@lists.gforge.inria.fr>

SimGrid (3.7) stable; urgency=low

  The "spring cleanups (before the next Big Project kicks in)" release.

  Models:
  * We can specify the SMPI latency/bandwidth factor with command line
    add --cfg=smpi/bw_factor:"threshold0:value0;...;thresholdN:valueN"
    or add --cfg=smpi/lat_factor:"threshold0:value0;...;thresholdN:valueN"
    You can also use the "config tag" from platform file by adding this line
    <prop id="smpi/bw_factor" value="threshold0:value0;...;thresholdN:valueN"></prop>
    (see "example/platforms/tag_config.xml" to use "config tag").
    Note that the command line supersedes the platform file configuration.
  * Change the correction factors used in LMM model, according to
    the latest experiments described in INRIA RR-7821.
    Accuracy should be improved this way.
  * Use the partial invalidation optimization by default for the
    network too. Should produce the exact same results, only faster.
  * Major cleanup in surf to merge models and split some optimization
    mechanisms from the core of the models. As a result you can now
    specify which model to use (e.g., --cfg=network/model:LV08
    --cfg=cpu/model:Cas01) and which optimization mode to use
    (e.g., --cfg=network/optim:lazy --cfg=cpu/optim:TI).
    Incompatible combinations should err at initialization. See
    --help-models for the list of all models and optimization modes.
  * The CLM03 workstation model was dropped for simplicity because it
    used the deprecated CM02 network model. Use default instead.
  * Rename the TCP_gamma configuration option to network/TCP_gamma
  * Rename the coordinates configuration option to
    network/coordinates, and document it
  * Use now crosstraffic keyword instead of the terribly misleading
    fullduplex keyword. It is activated by default now in the current
    default model, use --cfg=network/crosstraffic:0 to turn it off.
  * Ongoing refactoring the model parsing to make XML files optional
    See include/simgrid/platf.h for details (still to be completed)

  MSG:
  * Major overhaul of the documentation. Almost instructive now :/
  * Deprecate the use of m_channel_t mechanism like MSG_task_{get,put}
    functions and friends. This interface was considered as
    deprecated since over 2 years, it's time to inform our users that it is.
    Switch to MSG_task_{send,recv} instead, or compile SimGrid command line
    'cmake -Dcustom_flags="-DMSG_USE_DEPRECATED" .' if you really need to
     use these (crappy) functions in your code.
    These functions will be removed soon. Stop using them now.
  * Deprecate MSG_get_host_{table,number}
    Implement MSG_hosts_as_dynar() instead.
  * Implement MSG_processes_as_dynar() (Closes gforge #13642)
  * Remove the public field msg_host_t->name. Use MSG_host_get_name()

  Simix:
  * Stabilize the parallel execution mode of user contexts
  * Introduce configuration variables to control parallel execution:
    - contexts/synchro: Synchronization mode to use when running
      contexts in parallel (either futex, posix or busy_wait)
    - contexts/parallel_threshold: Minimal number of user contexts
      that must be part of a scheduling round to switch to parallel
      execution mode (raw contexts only)
  * Fix bugs that prevented to use suspend/resume along with
    synchronization structures.
  * Fix bugs in process termination that lead to invalid memory access
    in very specific conditions.

  SURF:
  * Introduce a parallel mode for the models (controlled by surf/nthreads
     configuration item). In our tests, running the models in parallel
     never lead to any speedups because they are so fast that the gain
     of computing each model in parallel does not amortizes the
     synchronization costs, even when ultra fast futexes are used.
    This is released anyway because YMMV.

  SimDag:
  * Performance boost by using a swag internally to compute the set of
    tasks that are finished and should constitute the return value of
    SD_simulate.

  SMPI:
  * Enable it by default now that it is considered rather stable.

  TRACE:
  * Documentation of the tracing functions.
  * Performance gains when tracing categorized/uncategorized resource
    utilization by avoiding calls to get route when updating resource
    variables. LMM constraints are being used instead.
  * API changed to set task categories. Use MSG_task_set_category instead
    of TRACE_msg_set_task_category, and SD_task_set_category instead
    of TRACE_sd_set_task_category. They only work if ENABLE_TRACING is ON.
  * Bugfix for graphicator, routes not correctly obtained, memory leaks
  * Examples for link user variables added (see at examples/msg/tracing/)
  * Deprecated function TRACE_msg_set_process_category completely removed
  * Trace header updated according to the latest Paje file format
  * Tracing network lazy updates, no longer obligate users to use full updates
  * --cfg=tracing/platform:1 also registers power/bandwidth variables
  * Experimental: let user code declare/set/push/pop application states for hosts
  * API changed to allow the manual creation of graph configuration files
    for Triva. See TRACE_get_node_types() and TRACE_get_edge_types().

  Lua:
  * Improve the API of Lua MSG bindings, using the Lua spirit.
  * Each simulated process now lives in its own Lua world (globals are
    automatically duplicated). It helps writing simulators. Will allow
    to run Splay programs within SimGrid in the future.
  * Add a Chord example in Lua, equivalent to the MSG one.

  MODEL-CHECKING:
  * Start the implementation of a solution to express temporal
    properties, not only local assertions. This is still an
    experimental work in progress, stay clear from it to be safe.

  XBT:
  * Logs:
    - Add new runtime parameters --help-logs and --help-log-categories
      to display informations about supported logging parameters and
      categories.
    - Old deprecated parameters --{gras,surf,msg,simix,xbt}-log=...
      don't exists anymore.
  * Mallocators: allow value NULL for the reset function.
  * Dicts:
    - New function xbt_dict_new_homogeneous(void(*)(void*)) to
      create homogeneous dictionaries, where all the elements share the
      same free function. Non homogeneous dictionaries will be
      deprecated in the next release.
    - Dicts of scalar elements (xbt_dicti_*) are deprecated.
    - Multi-level dictionaries are deprecated.
  * Dynars:
    - new function xbt_dynar_search_or_negative() that is useful when
      you have less than 2 million elements in your dynar and don't
      want of the extra complexity of catching exceptions when the
      element is not found.
  * Portability layer
    - Make xbt_os_thread module (for thread portability) public.
      Documentation is still to come, sorry.
  * mmalloc module:
    - Cleanups and simplifications to make it maintainable again.
    - Exotic features (such as memalign and valloc) were removed.
    - The metadata were extended and improved so that the
      model-checker becomes able to explore and inspect the heaps.
    - This may induce a performance drop when enable_model-checking is
      ON in cmake (even if it's not used in the simulation), but it is
      necessary at this point to get MC working.

      Turn model-checking OFF if simulation performance matters to you.
      Not enabling it at runtime is not enough, disable it in cmake.

  -- Tue May 15 11:30:19 UTC 2012 Da SimGrid team <simgrid-devel@lists.gforge.inria.fr>

SimGrid (3.6.2) stable; urgency=low

 The "Not coding new stuff allows to polish old things" release.

 General
 * New bindings to the NS3 packet level simulator (experimental)
 * Use the raw (efficient) execution contexts instead of the sysv
   (portable) ones when possible.
 * libpcre is now mandatory in any cases since not using it led to
    severe performance loss and possibly other issues
 * Update the XML platforms:
   - G5K: include the latest machine in Nancy
   - GridPP and LCG: new platforms
 * Documentation was partially updated, at least (more to come)

 Bug fixes, cosmetics and small improvements
 * Free terminated processes before the end of the simulation to avoid
   exhausting the memory of users having very dynamic amount of
   processes.
 * Bug fix and cosmetics about canceling non-running tasks
 * Bug fix about the dot loader's issues when using libcgraph

 Portability
 * Create an installer for windows with nsis (amd64 and win32)
   - Add an hello world project to illustrate simgrid project creation.
   - Embed libpcre into the Simgrid installer to avoid
     its compilation burden
 * The raw execution contexts should work on Apple now
 * Port to Windows 64 bits
    - Sysv contexts now have an implementation for this arch
    - GRAS communication features now support this arch
 * Drop support for borland compiler on windows
    - this code was not maintained, and we kinda depend on gcc nowadays
 * Fix portability issues on kfreebsd/gnu: build error about semaphores
 * Fix portability issue on unstable ubuntu: linker became picky on
   argument order

 -- Wed Oct  5 15:51:01 CEST 2011 Da SimGrid team <simgrid-devel@lists.gforge.inria.fr>

SimGrid (3.6.1) stable; urgency=low

 The "Oops, we broke Macs too" release

 Portability
 * Fixed contexts detection so that raw ones are used when possible
 * On Mac, do not use Posix Ucontexts with gcc v4.[1-5] since this
   leads to a strange error, with user code segfaulting sometimes when
   the generated code is not perfectly aligned (which is not
   controllable from the user side, depends on the amount of code)

 XBT
 * New macro: CATCH_ANONYMOUS, which is like CATCH(e) but without argument.

 -- Mon Jun 27 13:59:03 CEST 2011 Da SimGrid team <simgrid-devel@lists.gforge.inria.fr>

SimGrid (3.6) stable; urgency=medium

 The Summer Release, also known as the "OMG! They Killed Kenny!" version

 Java and Ruby:
 * Bindings now constitute their own package, separated from the main one.
   Rationale: reduce our maintenance nightmare by reducing the module coupling
   They will soon be released on their own on gforge.
 * In the meanwhile:
   svn co svn://scm.gforge.inria.fr/svn/simgrid/contrib/trunk/simgrid-java
   svn co svn://scm.gforge.inria.fr/svn/simgrid/contrib/trunk/simgrid-ruby

 GRAS: It is not considered as stable anymore, but experimental. Sorry.
 * It's not quite deprecated for now because we have no replacement,
   but it may soon become the case.

 SMPI
 * New MPI functions supported: MPI_Comm_disconnect, MPI_Comm_get_name
 * Fortran: New user-level cache variable to store the rank of the running
   process. This improves performance by an order of magnitude.
 * C: New coccinelle script to automatically locate and modify global and
   local static variables.
 * Improved SMPI network model with a sender-side gap to account for multiple
   parallel sends.

 MSG
 * New function MSG_comm_get_status(). MSG_comm_test() and MSG_comm_testany()
   only say if a communication is finished, no matter whether it succeeded or
   failed. You can call MSG_comm_get_status() to know the status of a finished
   communication.
 * New function MSG_task_dsend() to send a task and detach it. When a
   communication is detached, you are never notified of its success or failure
   and the memory is released automatically once it is finished. This function
   is useful when you don't care about the end nor the success of a
   communication.
 * Change the prototypes of action replay. Sorry for inconvenience,
   but this is really more efficient this way (and to adapt your code,
   you just have to fix the initialization, that shouldn't be too long)
 * Kill the braindead MSG_task_refcount_dec() function. I guess nobody
   ever managed to do anything useful with it.
 * New function MSG_comm_testany(). Similarly to MSG_comm_waitany(), it
   takes a dynar of communications. It returns immediately and gives the
   index of a finished communication (if any).
 * New example: a basic implementation of the Chord P2P algorithm.

 SURF
 * New model for multi-core CPUs. You can now use the core attribute to
   precise the number of cores of a host. This is a basic model. Every
   process running on the host receives at most the power provided in
   the DTD (throughput<=power). Total throughput of process cannot exceed
   power * num_cores.
 * New peer tag. This peer tag creates a tiny AS comprising a host and a
   router linked by an up-link and a down-link (possibly asymmetrical).
   This kind of pattern allows to easily build last-mile model style platforms.
   Aggregating such patterns in a rule-based AS is thus the technique of
   choice for modeling large peer-to-peer/volunteer computing/cloud platforms.
 * New model for Vivaldi routing. We transformed the Vivaldi network model
   into a Vivaldi routing model (based on the rule-based model). This allows to
   combine Vivaldi based latencies with last-mile platforms.

 SIMIX
 * Added a check for NaN of IEEE754 infinite in the double entries of
   the smx_user.c file
 * Introduce a new context factory "raw", highly inspirated from the
   ucontext factory, but using manually crafted functions in assembly to
   do the work in an efficient manner.
 * Allow to change the used context factory at run time, not only at
   compilation time. Use --cfg=contexts/factory:raw for maximal speed.
 * Add an option --cfg=contexts/stacksize:N to set the stack size of the user
   contexts at runtime (only with raw contexts or ucontexts).
 * Completely rewrote this module to allow parallel execution of user
   processes. Use --cfg=contexts/nthreads:N to execute user processes
   with N parallel threads (the default is 1, meaning no parallelism).
 * Allow to decide dynamically between sequential and parallel modes.
   When nthreads > 1, you can use --cfg=contexts/threshold:P to run the user
   processes in parallel only when their number is greater than or equal to P
   (the default is 2).
 * Added a check for NaN of IEEE754 infinite in the double entries of
   the smx_user.c file

 XBT
 * New command line option: if you pass --cfg=verbose-exit:0, SimGrid
   won't output the state of processes when interrupted with Ctrl-C
 * Add a new function xbt_dynar_to_array that transforms a dynar into a
   NULL-terminated array. This may solve backward compatibility issues
   due to the change to return type of SD_simulate. See also:
   http://lists.gforge.inria.fr/pipermail/simgrid-user/2010-December/002206.html
 * Add new macros with variable number of arguments.
   - in xbt/log.h: XBT_DEBUG, XBT_VERB, XBT_INFO, etc.
   - in xbt/asserts.h: xbt_assert
   - in xbt/cunit.h: xbt_test_{add,fail,assert,log}
   - in xbt/ex.h: THROWF and RETHROWF.
   Define XBT_USE_DEPRECATED if you want to use the old numbered macros like
   INFO1, INFO2, etc.
 * Change xbt_die() to accept a format string with arguments, just like printf.
 * New data structure: xbt_lib_t, like a dict but more general and with better
   memory handling.

 INSTR
 * New configuration options
   Options triva/categorized and triva/uncategorized can be used to generate
   graph configuration files for Triva visualization tool.
 * Configuration option tracing/platform is renamed to tracing/categorized
 * XBT logging makes tracing error checks easier, new root log hierarchy: instr
 * New TRACE_user_link_variable interface:
   User provides the name of the link and the tracing variable to attach to it
 * the declaration of tracing categories must be done after the environment
   creation
 * simpler tracing interface, just one way to declare categories
    TRACE_category or TRACE_category_with_color, it is up to you
 * links in the trace file are again identified by their names
 * trace contains the full platform hierarchy exactly as declared using the ASes
 * Options tracing/msg/[task|process]:1 groups the process by hosts
   for both cases, tasks and processes must have names that are unique during the simulation
   these options generate traces that are suited to gantt-charts, such as the space-time view of Paje
 * The experimental option tracing/msg/volume is deprecated
   its functionality may be reincorporated if needed
 * Buffering
   The tracing generates a trace file with unordered timestamped events,
   because of the way the core simulator (surf) works. A script available
   at the tools directory (fix-paje-trace.sh) can be used to put the events
   in order. We have changed the tracing so it can generate ordered timestamped
   events in the final trace, but depending on the simulator (and how much time
   is simulated) that can lead to a huge memory utilization. It is deactivated
   by default, but it can be activated using the --cfg=tracing/buffer:1 switch.

 Build Infrastructure
 * Define a SIMGRID_VERSION macro in simgrid_config.h.
   - We are trying hard to keep the API stable, but it may happen that
     some things change (we're a research project after all, not a
     nuclear plant operating system). If such things should happen, you
     could rely on that macro to adapt.
   - current value: 30600 for 3.06.00, aka 3.6
 * Define macro MAKE_SIMGRID_VERSION(major, minor, patch) to help building
   a number that can be compared with SIMGRID_VERSION.
 * Add a build option -Denable_debug (set to ON by default): when set to OFF,
   assertions and verbose/debug logging events are disabled at compile time.

 -- Tue Jun 21 08:57:43 CEST 2011 Da SimGrid team <simgrid-devel@lists.gforge.inria.fr>

SimGrid (3.5) stable; urgency=medium

 Model Checking
 * New feature to any SimGrid-based simulator: Model-Checking
   Check SIN#1 for more details.

 SMPI
 * New Model SMPI (three-interval linear regression for correction factors)
   See RR-7426, available at http://hal.inria.fr/inria-00527150
 * Ability to use FORTRAN MPI code (through f2c, automatically privatized)
 * New MPI functions supported: MPI_Get_count(), MPI_Comm_split()
 * New: RAM folding (see RR-7426 and examples/smpi/NAS/DT-folding)
 * New: execution sampling (see RR-7426 and examples/smpi/NAS/EP-sampling)
 * See also src/smpi/README

 Tracing:
 Tracing:
 * Tracing system
   - Tracing API changes: TRACE_start and TRACE_end should not be called
     by user-code. They are automatically called by simulators created
     with SimDAG, MSG and SMPI if the toolkit is compiled with
     tracing_enabled=ON. Categories declaration and utilization remain the
     same for MSG and SimDag.
   - A function was added to the tracing API to declare categories with
     colors:
        - TRACE_category_with_color (char *category, char *color)
                where color must be in the following format
                    "%f %f %f", red, green, blue
                and red, green, blue are float values in the interval [0, 1]
        - User can specify NULL as color parameter, or continue calling
            TRACE_category (cat)
          On that case, the tracing system will define random colors
   - The following command-line options are supported:
        --cfg=tracing/filename:msg.trace
        --cfg=tracing:1               (activate tracing, needed to use others)
        --cfg=tracing/platform:1      (categorized resource use)
        --cfg=tracing/uncategorized:1 (uncategorized resource use)
        --cfg=tracing/msg/task:1      (task creation)
        --cfg=tracing/msg/process:1   (process creation, migration)
        --cfg=tracing/msg/volume:1    (volume of MSG send/recv)
        --cfg=tracing/smpi:1          (SMPI interface tracing)
        --cfg=tracing/simdag:1        (allow SimDAG tasks receive categories)
   - examples of examples/msg/tracing updated
 * Tracing SimDag
   - DAXLoader and DOTLoader functions can generate tasks with categories
   - A new function to attribute a category to SD tasks:
        TRACE_sd_set_task_category (SD_task_t task, char *category)
 * Tracing the MPI interface implemented by SMPI
   - Collective operations are traced with states
   - Point-to-Point operations are traced with states/links
   - Tracing activated by a parameter "-trace filename" passed
     to smpirun during execution (considering that simgrid
     is compiled with tracing enabled)
   - To run the simulation with gdb, the simulator
     accepts --cfg=tracing/smpi:1 to trace SMPI
   - tesh files to check if smpi tracing is ok
   - See examples/smpi/NAS/DT-trace
 * GTNetS tracing re-worked
   - adaptation to the tracing system of GTNets to cope
     with modifications regarding the fullduplex mode
   - new tesh files to check if gtnets tracing is ok

 MSG
 * Asynchronous communications through the functions:
   MSG_task_isend/irecv and MSG_comm_test/wait/waitall
 * New function: MSG_load_platform_script()
   to make possible using a lua script instead of XML files to set up platforms
 * New function: MSG_set_function
   to associate functions to processes, used when bypassing the parser
 * New functions: MSG_task_set_name(), MSG_task_set_compute_duration()

 Platforms: Add some more examples in examples/platforms
 * Grid'5000: see www.grid5000.fr
 * *_30000_hosts.xml: various huge files [mainly scalability testing]

 SURF
 * Change the XML format. This is a very important modification. SimGrid
   3.5 introduces a new hierarchical format based on the notion of
   Autonomous Systems. Compatibility with old format is ensured
   through the perl script provided in the install bin directory
   bin/simgrid_update_xml.
   It is now possible to build platforms with specific routing
   mechanism (Full/Dijkstra/DijkstraCache/Floyd) and to easily
   connect several platforms together. We will try to provide soon
   set of realistic platforms exploiting these properties (have a
   look at examples/platforms/ for the moment).
 * Take the opportunity of the XML format change to be a good XML citizen:
   rename link:ctn to link_ctn and similar changes (also dealt with by
   simgrid_update_xml)
 * Add a new routing scheme (rule-based) using regular expressions. It
   enables to have an extremely low memory footprint when the
   underlying routing is simple and can be compactly described. You
   need to have libpcre4-dev (perl regular expressions) installed if
   you want to use this routing scheme.
 * Revive the cluster TAG and allow to easily and efficiently (both in
   term of memory and speed) connect clusters together. Have a look
   at teshsuite/simdag/platforms/ to see how this can be done. With
   this tag, you can create clusters with thousands of tasks at no
   cost (have a look at examples/platforms/).
   Note: clusters are implemented as ASes, so there is no need for an
   enclosing AS tag if you have only one cluster in your platform.
 * Add new generic functions in the public interface that allows the user
   to call SURF 'create_resource' methods from your code (same
   functionality as the XML bypass mechanism but with a much lighter
   burden).
 * Add a new model (enabled through command line --cfg=network/model:SMPI)
   that uses a piecewise linear approximation to produce better
   results when exchanging small messages.
 * Add a new parameter to handle correctly full duplex link and account
   for interferences between uplink and downlink communications
   (activate with --cfg=fullduplex:1).

 SIMDAG
 * Rename the SD_READY (all dependencies are satisfied and task is
   scheduled) state in SD_RUNNABLE and define a new SD_SCHEDULABLE (all
   dependencies are satisfied) state.
   This prevents a confusion between the notion of "ready to schedule"
   (SD_SCHEDULABLE) used in DAG scheduling and that of "ready to be
   simulated" (SD_RUNNABLE) used by the simulation kernel.
 * Change the way a task is considered as ready. Instead of removing
   dependencies when a task is done, a counter is decreased. This way,
   it is always possible to reach ancestors thanks to the
   SD_taks_get_parents function (even after the end of the simulation.)
 * Change the return type of SD_Simulate from (SD_task_t*) into
   xbt_dynar_t. This function was in handling a dynar internally and
   converted it into a NULL terminated array for historical reasons.
 * New function SD_dotload(char*) to load a DAG described in dot
   format. This loader and the corresponding examples require the
   installation of the graphviz library.
 * Fix a bug in the management of tasks of size 0 in the surf network
   models. This problem was only visible with SIMDAG and you should
   thus disregard results produced with earlier versions if you
   relied on this feature (some tasks were blocked because of this).
 * Fix a bunch of stuff that prevented to use classical models with SIMDAG
   even though your applications were doing only point-to-point
   communications and sequential computations. Now you can really use any
   model you want (of course, if you create real parallel tasks, which are
   not implemented in most models beside ptaskL07, this will abort).
 * Add an example that schedules a DAX on an heterogeneous platform
   using a Min-Min strategy.
 * New function SD_workstation_get_current_task() that returns the kind
   of task currently running on a workstation in the sequential access
   mode.
 * Raise some warnings when unexecuted tasks remains at the end of the
   simulation. This is usually caused by cycles in the DAG.

 SIMIX
 * New function: SIMIX_process_set_function() called by MSG_set_function
 * Change the underlying waiting queue in semaphores so that a process
   can wait on several of them simultaneously (as in waitany).
 * Fix the way to handle tokens in semaphores so that all access patterns
   work: {acquire, acquire_timeout, waitany} / {release, release_forever}.
 * kill the dirty pimple SIMIX_message_sizes_output()
   Please use (proper) visualization instead

 XBT
 * New data container: setset (set of sets of elements)
 * New module: mmalloc (mapped malloc, allowing to have several
   independent segments of malloc)
 * New function: xbt_dict_cursor_set_data()
 * New functions: xbt_dynar_sort(), xbt_dynar_compare()
 * New function: xbt_dynar_is_empty()
 * New function: xbt_fifo_get_last_item()
 * Fix xbt_dynar_shrink(): use the right element size.
 * Fix xbt_dynar_set*(): allow index larger than current size and memset 0
   uninitialized areas during expand.
 * Fix semaphores: previous implementation was severely broken.
 * Use library init/fini functions for our initialization.
   - you can use logs and other feature as soon as you want in your
     code (even before the xbt_init / MSG_init)
   - xbt_exit is now a no-op and produce a warning when used.

 GRAS:
 * Port GRAS to new SIMIX mechanisms. This allows gras users to
   benefit from the latest improvement to the simulation kernel.
 * Kill measurement sockets for now. If you rely on them, sorry. This
   release is not for you. This feature will be reintroduced in the
   future, but we cannot delay the release any further.
 * New function: gras_msgtype_get_name().
 * Implement gras_agent_spawn in RL too (the prototype changed a bit)
 * Fix (at last) the pmm example: it should not randomly fail anymore.

 Build chain: bug fixes and overall polishing
 * Cmake is now stable enough. Hence, we killed the autotools.
 * Port to windows ( TM :)
 * Fix the 'make install' target.
   No need to use 'make install-simgrid' anymore
 * Introduce a 'make dist' target compiling a *source* archive
   'make package' compiles a binary archive
 * Compile java files only on need
 * Add --cd and --setenv command line options to tesh
 * Out of source builds are not fully supported yet, but we are close
 * Enable supernovae and optimization flags by default for our users

 LUA Bindings
 * Add layer to set up environment directly from lua, without XML.
 * The effect of gras_stub_generator can be achieved through
   lua too (check examples/gras/console/ping_generator.lua)

 -- Wed, 01 Dec 2010 22:09:23 +0100 Da SimGrid team <simgrid-devel@lists.gforge.inria.fr>

SimGrid (3.4.1) stable; urgency=low

 The "Polishing easter eggs is probably a good idea" release.
 This is a bug fixes release only.


 Java Bindings
 * Fix a bug preventing the tasks from begin garbage collected.

 MSG
 * Fix a bug occuring when a host involved in a communication fails.
   This was not detected properly by the other peer involved in the
   communication. Now, it's reported as a network error.

 SimDag
 * Warn the user about loop dependencies in data flow of DAX files
 * Obey the control-flow dependencies of DAX files

 Cmake
 * Add option "enable_smpi" allowing to not compile SMPI.
   Probably useful for the (Mac) users experiencing a build error here
 * Improve the detection of lua5.1 and ruby1.8

 -- Da SimGrid team <simgrid-devel@lists.gforge.inria.fr> Tus, 04 May 2010 28 16:11:16 +0100

SimGrid (3.4) stable; urgency=low

 The "Easter in Cargese" release. Also known as (major changes):

  * the "se habla Java, Ruby 話せます, fala-se Lua (and deaf-friendly)"
    ~> bindings were greatly improved
    ~> new tracing infrastructure for better visualization introduced

  * the "Welcome to configury modernity" release.
    ~> we switched from autotools to cmake, and improved our cdash


 A more detailled list of changes follow (full detail in svn log).

 Java Bindings: Various Cleanups
  * (install java-gcj-compat-dev on debian-like to use them)
  * Remove put/get: no need to export deprecated interface in Java
    Use send/receive instead.
  * Cleanup the examples and add a README per directory
  * Remove example autoDestination (that's the only way to go now)
  * Remove example explicitDestination (was a plain copy of basic)
  * Make JniException a runtime exception, so that there is no need to
    declare the fact that you may encounter such a beast. I guess that
    nobody will ever want to survive such error.
  * Create specific errors for each MSG case of failure:
    host failure, transfer failure, timeout, task cancelled
  * Cleanup the exceptions that may get thrown by each function
  * Other internal cleanups in Java bindings. Performance still bad :/
 Ruby and Lua Bindings: create them
  * (install ruby1.8-dev/liblua5.1-0-dev on debian-like to use them)
  * That's new and great, you should try them out.
    Same functionalities than Java bindings, only even less polished
 SimDag:
  * Kill the useless "rate" argument of SD_task_get_execution_time()
    Everyone used to provide -1 as a value, it was not used, and the
    semantic of a possible use wasn't even clear.
  * SD_SCHED_NO_COST: Constant to use as cost in SD_task_schedule()
    either as comm costs or compute costs to mean that there is no
    such thing for that specific task.
  * Add a SD_task_set_name() function
  * Fix SD_task_unschedule() on typed tasks
  * Fix SD_task_get_execution_time() to return seconds, not flop*sec
  * In DAX loader, accept useless 'level' attributes to <job> since
    LIGO DAGs have them (seem to be to ease graphical representation).
 MSG:
  * Add an example masterslave_mailbox.c using send/receive and not
    the deprecated put/get interface.
  * Kill the MSG_paje_output() function. It's a noop since 2 years.
  * Kill MSG_WARNING and MSG_FATAL return codes: they were not used
    anywere in source.
  * Rename MSG_TIMEOUT_FAILURE into MSG_TIMEOUT for sake of logic
    (declare MSG_USE_DEPRECATED to still have the old name)
  * Add a MSG_task_set_data() function
  * About trace replay (see examples/msg/actions):
    - implement barrier
    - Allow to work with splitted trace files for each process
      Give the specific trace file as argument of each process,
        and call MSG_action_trace_run(NULL)
      You can still have one merged file for all processes.
    - Fix implementation of collective operations
  * Allow task_execute() on 0-sized tasks (closes #10063)
 SMPI:
  * This is the first release of SimGrid where SMPI is not considered
    beta anymore (even if some corners should still be improved)
  * Port over the new SIMIX_network submodule (internal refactoring)
  * Basic support to log events as with SMPE (use --cfg=SMPE:1)
  * Implement more missing elements of the standard:
    - MPI_COMM_SELF
    - MPI_MAXLOC MPI_MINLOC + all associated datatype MPI_DOUBLE_INT,
      MPI_FLOAT_INT, etc.
    - MPI_Address() MPI_Get_count() MPI_Type_free() MPI_Type_extent()
      MPI_Scan() MPI_Get_processor_name()
    - Added implementation of missing case for Alltoall (warning: it's
      *not* the bruck variant from OpenMPI; based on Alltoallv instead)
    - SMPI_MPI_Gather() SMPI_MPI_Gatherv() SMPI_MPI_Scatterv()
      SMPI_MPI_Reduce_scatter() SMPI_MPI_Allgather()
      SMPI_MPI_Allgatherv()
  * Bug fixes include:
    - MPI_Waitsome() was broken
    - Allow relative includes in smpicc
    - Command line cfg argument 'reference_speed' was ignored...
    - Some functions did not properly lead to auto-benching of user code
    - smpicc passes -O2 by default (just like openmpi one)
 SIMIX:
  * add SIMIX_action_suspend() and SIMIX_action_resume() functions
  * Bug fixes about timeouts during communications
  * add SIMIX_message_sizes_output() as a pimple to write to file the
    amount of messages per size. Use gnuplot to get histogram.
    Pimple because that's the only user-visible function of simix,
     defined directly in xbt.h (irk, sorry)
  * About semaphores:
     - Add a SIMIX_sem_get_capacity() function
     - Fix interactions with processe resume/suspende
     - release_forever() was stupidly broken
     - Fix SIMIX_display_process_status() for processes in a semaphore
     - Make SIMIX_sem_block_onto() user-visible
  * Refactoring context stuff:
    - Use pseudo-OOP for better modularity
    - reimplement SIMIX_process_kill() without process_schedule() so
      that the latter can take as invariant that it is called from
      maestro.
    - Merge context_start into context_new for sake of simplicity
 SURF:
  * Add a Vivaldi network model, coded live during SUD'10 ;)
  * Rename configuration variables to start a hierarchy:
    o cpu_model -> cpu/model
    o network_model -> network/model
    o workstation_model -> workstation/model
  * New configuration variables:
    o network/bandwidth_factor: correction to bandwith
    o network/latency_factor: correction to latency
    o netwotk/weight_S: correction to the weight of competing streams
  * Add a long description to the models, that users can see with such
    argument on the command line: --cfg=cpu/model:help
  * --help-models display the long description of all known models
 XBT:
  * config: add the ability to set a default value after registration
    Does not override any previously set value (e.g. from cmd line)
  * dict: allow to have integer key and data.
    When so, you need to use the following functions
     void xbt_dicti_set(xbt_dict_t dict, uintptr_t key, uintptr_t data);
     uintptr_t xbt_dicti_get(xbt_dict_t dict, uintptr_t key);
     void xbt_dicti_remove(xbt_dict_t dict, uintptr_t key);
    In contrary to regular dicts, the key is not malloced before copy.
    Mixing scalar and regular elements in the same dict is not tested
      (but may work).
  * Allow to use xbt_dynar_shrink() to expend the dynar instead
 Tracing for Visualization:
  * SimGrid is now instrumented in order to generate a trace file for
    visualization analysis: to use it, need to compile SimGrid with the
    "tracing" option enabled, and instrument the program using SimGrid with
    TRACE_start, TRACE_category, TRACE_msg_set_task_category and TRACE_end
    (among other functions).
  * The instrumentation only traces the platform utilization for now
  * Documentation to use the tracing functions and how to analyze the
    traces with the Triva tool is written.
  * More information about: SimGrid FAQ (in the section Tracing Simulations
    for Visualization)
 Build system:
  * We moved to cmake as default build system. Autotools support will
    be dropped soon. Check the FAQ for more info about how to use it.
  * Greatly improved our cdash/ctest interactions
    Check http://cdash.inria.fr/CDash/index.php?project=Simgrid
  * Added memory checking tests with valgrind; lot of memleak fixing.
    This may be the first release of simgrid with so few memory issues
  * Added code coverage tests.
    Our coverage is still improvable, but at least we see it on cdash.

 -- Da SimGrid team <simgrid-devel@lists.gforge.inria.fr> Wed, 28 Apr 2010 28 17:11:16 +0100

SimGrid (3.3.4) stable; urgency=low

 The "Desktop Grid needs love too" release (also called Xmas release).

 Models improvements:
 * Major speedup in the maxmin system solving by using lazy evaluation
   Instead of solving completely the maxmin system at each iteration,
     only invalidate (and recompute) the modified parts.
   This new feature is enabled in default models but you can try to
     turn it on with "--cfg:maxmin-selective-update=1" for other models.
 * Cas01 IMproved as default CPU model
   This CPU model is the same Cas01 model, but it uses the
     maxmin-selective-update flag and a heap structure to manage
     actions on SURF kernel.
   It reduces the complexity to find the next action to finish and,
     consequently, it's faster than the old Cas01.
   This is the new default CPU model (Cas01).
 * Rename the old Cas01 model to Cas01_fullupdate
   Keep the old cpu model Cas01 with the new name of Cas01_fullupdate.
   Use "--cfg=cpu_model:Cas01_fullupdate" to use the old default CPU model.
 * CpuTI (CPU Trace Integration)
   A new CPU model whose objective is simulate faster when using
     availability trace files.
   Instead of using a full featured, over engineered maxmin system for
     CPU modeling, this model does the pre-integration of traces files
     to calculate the amount of CPU power available, and so, executes
     faster than the old CPU models.
   Use "--cfg=cpu_model:CpuTI" to change to this CPU model.
 * Use LV08 as default network model since it gives better accuracy
    for small messages and shouldn't change things for big ones.
   Use --cfg=network_model:CM02 to get the previous behavior.


         ******************************************
         *DO NOT MIX 3.3.4 RESULTS WITH OLDER ONES*
         ******************************************
   * The new CPU model may changes simulations!
     The point is that events occurring at the exact same timestamp
        are not scheduled in the same order with the old and new
        version. This may be enough to completely change the execution
        of simulations in some cases.
   * The new network model will change simulations!
     This new model is more realistic than the previous one, so you
       should consider redoing your old experiments with this model.
     Sorry for the inconvenience.

 Build System:
 * Introduce the supernovae compilation mode
   When compiled that way, the whole SimGrid (or almost) is put in a
     single compilation unit and compiled in one shoot.
  This is to help gcc which has difficulties to inline stuff from one
     file into another.
  The speedup seem to be above 15%, althrough more tests are needed on
     amd64 to confirm that gain.

 MSG:
 * Port of MSG's mailbox on top of SIMIX network
   The put/get mechanism was greatly simplified on the way.

 SIMIX:
 * New SIMIX network module. Provides:
   - Mailbox: rendez-vous mecanism to find with who you want to speak
   - Synchronous send/recv: easier and hopefully faster since the
     logic is handled in the maestro process directly now
   - Asynchronous send/recv: you dreamt of it? It's here now
     Too bad that nobody cared enough to propagate the change to MSG.
 * Add semaphores as SIMIX synchronization mechanism.

 SimDag:
 * new function SD_daxload(char*) to load a DAX file
   (see http://vtcpc.isi.edu/pegasus/index.php/WorkflowGenerator)
 * Introduce typed tasks. Specify its kind and cost at creation.
   At scheduling, just give where it should be placed, and the cost
   for each involved resource is automatically computed.
   Existing constructors so far (more to come of course):
    - SD_task_create_comm_e2e() for end-to-end communication
    - SD_task_create_comp_seq() for sequential computation
   Use SD_task_schedulev() / SD_task_schedulel() to schedule them.
 * new function SD_task_dump() for debuging display
 * new function SD_task_dotty(task,FILE*) writing to file the info
   about the task in dotty format
 * SD_task_dependency_exists() can now cope with having one of its
   arguments NULL. If so, it tests whether the other argument has any
   dependency.
 * Add getters on list of preceding/following tasks:
    SD_task_get_parents(task) and SD_task_get_children(task)
 * Add getters on amount of workstations and list:
    SD_task_get_workstation_count(t) and SD_task_get_workstation_list(t)
 * Add getter on task kind: SD_task_get_kind(task)
 * Update the start_time and finish_time of tasks on completion/failure
 * Bugfix: Remove task from state swags when destroyed

 GRAS:
 * New function: void gras_cpu_burn(double flops) -- a simple CPU burner

 XBT:
 * New function: xbt_dynar_dopar(dynar,fun) to map a function over the
   dynar with one separate thread per value of the dynar.
 * Change the prototype of xbt_thread_create(), sorry.
   Added a boolean parameter indicating whether we want to join this
   thread (used in SG only for now)
 * Implement xbt_thread_join and xbt_thread_yield in SG also.

 Bug fixes:
 * GTNetS wrappers should now be usable again (and betterly tested too)
 * Fix a major regression from 3.2 where the timeout provided to
   MSG_task_put_with_timeout() was used as absolute time before which
   the comm should be done.
 * Start to fix the <cluster> tag.
   - Internal links should be good now (beside of the loopback, which
     use the private link instead)
   - paths to the external world is still rather broken
   - the <route:multi> tag is just broken. Actually that's brain-dead.
     We need sth like <route:multi src="myCluster" dst="$*-${myCluster}">
     to make it less stupid
   ** Check your platform with teshsuite/simdag/platforms/flatifier **
 * Fix a source-level compatibility glitch from 3.2: after defining
   MSG_USE_DEPRECATED, you can use the old name
   MSG_task_put_with_time_out() for MSG_task_put_with_timeout()
 * Allow to compile from the SVN with automake 1.11
 * Fix some problems when using the "start_time" tag in deployment XMLs.
 * Fix #8569: XBT/synchro.h has redundant declarations
 * Fix #8563: MSG return values and exceptions
   Introduce a MSG_TIMEOUT_FAILURE return code and use it consistently.
 * Integrate patch #8636: Obey DESTDIR when installing documentation.
   Thanks to Robson Peixoto.
 * Fix a vicious bug in dictionaries inducing that some elements were
   not freed on xbt_dict_free()

 Portability report of this version:
  * Main portability targets:
    - linux (ubuntu (804/810/910) /debian (4/5/testing) /fedora (core11))
      on (amd64/i386/ia64)
    - mac leopard on i386
    Known problems: http://cdash.inria.fr/CDash/index.php?project=Simgrid
     but nothing critical.
  * Other platforms: windows, AIX and others were not tested for this release

 Timing report of this version:
  * Lazy evaluation brings arbitrary speedup (ie, speedup depending on
    scenario parameters). From 8h to a few seconds in desktop grid settings.
  * Supernovae brings about 25% speedup on i386.

 -- Da SimGrid team <simgrid-devel@lists.gforge.inria.fr> Thu, 24 Dec 2009 19:07:39 +0100

SimGrid (3.3.3) stable; urgency=low

 The "Need for Speed" release.

 The timings done to validate the 3.3.2 were faulty.
 Instead of being 5% faster, it was 15% slower (compared to 3.3.1).

 The problem was a conversion from a manually handled vector to
   xbt_dynar_t on the critical path.
 xbt_dynar_foreach calls functions, inducing stack management crap.

 We inlined these functions and xbt_dynar_foreach is now breath taking.
 We also inlined xbt_swag_belong on the way.

 Here are some approximate speedup measurements (on master/slaves
  simulations lasting between 10s and 20s each):
   3.3.1                   -> 3.3.2: about same performance
   3.3.2                   -> 3.3.3: 40% speedup
   3.3.1                   -> 3.3.3: 40% speedup
   3.3.1 with inline patch -> 3.3.3: 30% speedup

 Our reading is that the refactoring which occurred in 3.3.2 made us
  suffer much more from the xbt_dynar_foreach low performance, but
  once we solved this, this refactoring proved to be very performance
  effective. From the 40% speedup, somehow, 10% are due to the
  inlining and 30% to the refactoring.

 That's a pitty that gcc cannot inline functions placed in other files
  alone. We have to choose between:
  - break the encapsulation (by putting private data structures and
    accessors in headers files to help gcc)
  - live with low performance
  - switch to a decent compiler such as icc (not quite possible).

 -- Da SimGrid team <simgrid-devel@lists.gforge.inria.fr> Thu, 20 Aug 2009 21:21:33 +0200

SimGrid (3.3.2) stable; urgency=low

 The "Simplicity does not preceed complexity, but follows it" release.

 The main contributors of this release were (lexical order):
   Silas De Munck, Stéphane Genaud, Martin Quinson, Cristian Rosa.

 SURF:
  * Extract the routing logic into its own object.
    (was dupplicated in network.c and workstation_LV07.c;
     Allows to implement other ways of storing that info)
    => kill now useless network_card concept
    - Use dynar to represent routes (instead of void** + int*)
    - kill link_set (use surf_network_model->resource_set instead)
    - Add a command-line option to choose the routing schema to use
    - Add three new models:
      * Floyd (shortest path computed at initialization)
      * Dijikstra (shortest path recomputed all the time)
      * Cached Dijikstra (shortest path computed on need)
      All these models where contributed by Silas De Munck, and are
      described in his ICCS09 paper.

  * Simplify model declaration
    (less redirections, less function to write when defining a model)
    - Factorize stuff between models:
      - model_init/exit
      - Set of resources:
        surf_model_resource_set(model)
        surf_model_resource_by_name(model, name)
    - Unify the types of models in s_surf_model_t (using an union)
    - Embeed fields of common_public directly into s_surf_model_t
    - Rename model methods:
      action_free ~> action_unref
      action_change_state ~> action_state_set
      action_get_state    ~> action_state_get
    - Change model methods into functions :
      (model)->common_public->action_use  ~> surf_action_ref

  * Implement a generic resource; use it as ancestor to specific ones
    (allows to kill duplicated code in models)
    Drawback: timer command don't need no name nor properties;
              workstation_CLM03 don't need no properties
    (but I guess we can live with those few bytes wasted)

  * Improve the action object model
    - implement a constructor avoiding dupplicated code about field
      initialization in generic_action part.

  * Kill the SDP model: it has an external dependency, is deprecated
    in flavor of modern lmm models, and didn't compile since a while

 SIMIX:
  * Relocation of the context module from XBT to SIMIX.
    (the context were decoupled from the simix processes, duplicating a lot of code)
    => a lot of code was factorized
    - less overhead is introduced during scheduling
    - simpler API for the context factory
    - the logic for process creation,destruction and manipulation was simplified
  * Simplification of the s_smx_process_t data structure.
    => accesing the simix level data associated to a process is faster now,
       and the code is a lot more readable.

 SMPI:
  * Implement some more MPI primitives:
    MPI_Bcast, MPI_Waitany, MPI_Waitall, MPI_Reduce, MPI_Allreduce, MPI_Scatter, MPI_Sendrecv, MPI_Alltoall
    -implementation: Bcast: flat or 2-ary tree (default),
                     Barrier: 4-ary tree,
                     Reduce: flat tree
                     Allreduce: Reduce then Bcast
                     Alltoall: "basic_linear" if data per proc < 3Kb, "otherwise pairwise".
                               Not yet implemented: "Bruck" for data per proc < 200b and comm size > 12
                     Alltoallv: flat tree, like ompi
                     Scatter: flat tree
  * Add support for optimized collectives (Bcast is now binomial by default)
  * Port smpirun and smpicc to OS X

 SimDag:
  * Kill SD_link_get_properties: hard to maintain and makes very little sense
    Shout out if you used it.

 GRAS:
  * Display the list of still queued messages in SG mode when existing
    the process.

 XBT:
  * Add xbt_set_get_by_name_or_null() [Silas De Munck]
  * Add xbt_graph_node_get_outedges() [Silas De Munck]
  * Add xbt_str_from_file(FILE*)
  * Add xbt_dict_get_key achieving a linear reverse search
  * Remove the context module

 Portability report of this version:
  * Main portability targets:
    - Linux(debian)/x86/context
    - Linux(debian)/x86/pthreads
    - Linux(debian)/amd64/context
    - Linux(debian)/amd64/pthreads
    On these, we still have the eratic breakages of gras/pmm and
      amok/saturate_sg reported in previous version. We still think
      that the tests are the cause of the fault, not the tested code.

    - Mac OSX Leopard/x86/context
    Still false negative in tesh autotesting.
    Smpi still fails, but this time because readlink does not accept -f
    Everything seems to work properly beside of that.

  * Exotic platforms:
    - AIX version 5.3 (only tested contexts this time)
      Smpi still fails there because mktemp is not installed.
      Everything seems to work properly beside of that.
    - OpenSolaris 11
      I managed to compile it for the first time, but several breakages.
      Won't delay the release for this exotic platform.

  * Windows: it's still lagging behind. If you want to help, please
    stand up.

 Timing report of this version:
  This version seem to be more than 5% faster than 3.3.1 (on linux
    64bits with contextes). The gain is less than expected, we are
    investigating this for next release.

 -- Da SimGrid team <simgrid-devel@lists.gforge.inria.fr> Wed, 19 Aug 2009 17:07:12 +0200

SimGrid (3.3.1) stable; urgency=low

 OVERALL CHANGES:
  * Implement a --cfg-help to show existing configuration variables
  * Build chain do not require doxygen in maintainer mode

 GRAS:
  * fix a bug on struct sizeof computation, which prevented the
    exchange of arrays of structs in some conditions
    - added a regression test about this in datadesc_usage
  * Allow the exchange of 0-long dynamic vectors.
    - for that, use -1 as indicator of dynamic size instead of 0
    - This implied to change any size from unsigned long to long,
      reducing a bit communication abilities, but I guess that with
      64bits being quite common, this is more than enough.
    - This also induce a protocol change, thus bumping network protocol
      version from 0 to 1 (if we have external users, we have to get
      clean on that point too ;)
    - added two regression tests about this in datadesc_usage
  * Be more verbose when propagating local exceptions
    This helps debugging.
  * Display the status of simulated processes when receiving SIGINT in
    simulation mode

 MSG:
  * Allow to control the simulation from a trace file.
    New functions MSG_action_register() and MSG_action_trace_run()
    The first one allows to associate a function execution to each
     kind of action while the second one parses a trace file and
     triggers the corresponding actions within the system.
    For now, only a toy example is provided in examples/msg/actions
  * Add an exemple of process migration in examples/msg/migration
  * Fix a bug in task exchange which broke MSG_task_get_sender()
    Add a teshsuite regression test for that.
    [Bug: if MSG_task_get_sender() is called after sender exit,
     bad things happen]
  * Fix a bug which prevented suspend/resume to work properly
  * Display the status of simulated processes when receiving SIGINT
    This fixes a regression of v3.3. due to the introduction of SIMIX
  * Bug fixing in failure management:
    - trace could not start by a failure at time 0
    - failure during communications were not working

 SIMIX:
  * Add SIMIX_process_set_name() to change the name of the current
    process in the log messages.
  * Store smx_hosts in a dict since we only retrieve them by name
  * Move the configuration infrastructure to surf

 SIMDAG:
  * Move the configuration infrastructure to surf

 SMPI:
  * Massive internal cleanups:
    - Store internal structures on processes instead of hosts (allows
      to have more than one process per host, in addition of being more
      logical)
    - Cleanup the initialization/finalization process
    - Kill a whole bunch of unneeded synchronization:
      processes run in exclusive manner within the simulator
    - Move queues from global tables to process data fields
  * Improve smpirun:
    - now accept -platform and -hostfile arguments
    - Pass the right rank value to processes according to the hostfile
  * Compile the examples by default, and use them as regression tests
  * Implement MPI_Wtime()
  * Change the reference speed to a command line option

 SURF:
  * TCP_gamma can now be specified as command line option using
    --cfg=TCP_gamma:10000000.0
  * Change the --surf-path cmd line option into --cfg=path:

 XBT:
  * Also include strbuff from xbt.h public header
  * xbt_ex_display(): do not free the exception after displaying
    This allows to do more with the given exception afterward.
    Users should call xbt_ex_free() themselves.



 Portability report of this version:
  * Main portability targets:
    - Linux(debian)/x86/context
    - Linux(debian)/x86/pthreads
    - Linux(debian)/amd64/context
    - Linux(debian)/amd64/pthreads
    These targets fail about 1/10 of times on gras/pmm, but we believe
      that this is because of the test, not because of simgrid.
    amok/saturate_sg fails even more rarely, and the test may not be
      the problem.

    - Mac OSX Leopard/x86/context
    The test suite still spits tons of errors because some obscure
      force prevents us from removing the temporary directories
      arguing that they still contain some metadata I've never heard of.
    Smpi fails because seq is not installed.
    Everything seems to work properly beside of that.

  * Exotic platforms:
    - AIX version 5.3 (both contexts and pthread)
      Smpi still fails there because mktemp is not installed.
      XML inclusions seems rosty on AIX.

  * Windows: it's still lagging behind. If you want to help, please
    stand up.

 -- Da SimGrid team <simgrid-devel@lists.gforge.inria.fr>  Sat, 27 Jun 2009 00:14:30 +0200

SimGrid (3.3) stable; urgency=high

 OVERALL CHANGES:

  * JAVA BINDINGS for MSG (you dreamt of them? We made them)
    [Malek Cherier & Mt]

  * Introduce the SIMIX module: factorize code between MSG and GRAS.
    [Bruno Donassolo]

    Until now, GRAS were using MSG as an interface to SURF. It was
    quite difficult because both interface have several differences
    (MSG channels vs GRAS sockets were the most notable point).

    This also opens the gate to SMPI (which should occur soon) and speed
    up simulations by to 40% (even if it were not the main goal).

    **************************************
    *DO NOT MIX 3.2 RESULTS WITH 3.3 ONES* Simix may changes simulations!
    **************************************
    The point is that events occuring at the exact same timestamp are
    not scheduled in the same order with the old and new version. This
    may be enough to completely change the execution of simulations in
    some cases. Sorry for the inconvenience.

  * Cleanup and upgrade the XML format to push further scalability
    issues (check http://hal.inria.fr/inria-00256883/ for more info)

  * Improve the testing infrastructure with tesh. Now a very large part of
    the code is tested not only by being run but also by checking that the
    output match an expected output [Mt].

  * Move on to FleXML v1.7 for the embeeded XML parsers. This version
    is really less memory-demanding, which should allow you to use
    larger files in SimGrid [AL].

  * Inform valgrind about our contextes, so that it becomes usable
    with the default (and more effecient) version of SimGrid
    [contributed by Sékou Diakite, many thanks]

 GRAS:
  * Introduce a listener thread in charge of receiving incoming
    messages from the network. It allows to overlap communication and
    computation but most notably, it removes some stupid deadlocks due
    to the fact that so far, a process could not send and receive at
    the same time. This made most non trivial communication schema
    impossible.
  * Convert the PIDs from long int to int to match the MSG ones (and
    linux ones too) [Mt]
  * New function: gras_agent_spawn() to launch a new process on
    current host. Only working in simulation for now. [Mt]
  * New function: gras_os_hostport() returning a constant form (ie,
    not needing to be freed) of "gras_os_hostname():gras_os_myport()"

 XBT:
  * Make the backtrace of exceptions more human readable [Mt]
  * New module: xbt/str [Mt]
    a ton of string utility functions (split, join, printf to a newly
    allocated buffer, trim, etc)
  * New module: xbt/hash [Mt]
    SHA1 hashing algorithm (more to come if needed)
  * New module: xbt/synchro [Mt]
    synchronization tools (mutex and conditions) working the same way
    in simulation and in real life (mainly useful for GRAS, but not
    only).
  * New module: xbt/queue [Mt]
    classical producer/consumer synchronization scheme
  * xbt_dynar_new_sync() creates a synchronized dynar. All access
    (using the classical functions will get serialized) [Mt]
  * Make dictionary internal table dynamic. No need to specify its size
    anymore; functions xbt_dict_new_ext() and xbt_dict_hashsize_set()
    thus dropped. [Mt].
  * Make sure the log channels are organized as a tree under windows
    (because of ANSI C compatibility issue, any channel were child of
     root directly) [Mt].

 SURF:
  * Cleaned many thing in surf and fixed a few bugs [AL].
  * Add a nice command line configuration mechanism to compose models [AL].
  * Add a new model for parallel tasks (ptask_L07) that is less buggy than
    the previous one (KCCFLN05). It relies on something that looks like
    a max-min sharing mechanism but cannot be written as such. A new solver
    was thus designed [AL].
  * Add a new solver to lmm. Based on Lagrange optimization and
    gradient-based descent, it enables to efficiently maximise systems s.a

     sum f_i(x_i) s.t Ax<= b  with A_{i,j}>=0 and f_i a concave function.

    This solver enables to propose two new network models for TCP Reno and
    TCP Vegas based on Low's work. These models still need to be fully
    tested though [Pedro Velho].

 SIMDAG [AL]:
  * Bug fix in SD_simulate. Now the time bound given as argument is
    used.
  * Use the new parallel task model (ptask_L07) as default.
  * Use the SURF command line configuration mechanism.
  * 0-size tasks (for synchronization) should now work.

 -- Da SimGrid team <simgrid-devel@lists.gforge.inria.fr> Sun Apr 12 05:20:36 CEST 2009

SimGrid (3.2) stable; urgency=high

  OVERALL CHANGES:
   * Port to windows.
     We still experience issues on this platform, but we believe that at
     least MSG is usable.

  GRAS API BREAKAGE (for simplification purpose, sorry):
   * the gras_msgtype_by_name is not used anymore. Instead of
       gras_msg_send(toserver, gras_msgtype_by_name("request"), &request);
     you can write (and must)
       gras_msg_send(toserver, "request", &request);
   - If you still want to pass a gras_msgtype_t to the function (to cache
     the type and avoid the lookup time), use the gras_msg_send_() variant.
   - Impacted functions:
     gras_cb_register, gras_cb_unregister, gras_msg_send, gras_msg_wait,
     gras_msg_rpccall, gras_msg_rpc_async_call, gras_msg_wait_ext
   * The callbacks are now expected to return 0 when everything went well
     (just like the main() function)

  GRAS new features and improvements:
  * New module mecanism where user code can use per process globals [Mt]
    This is similar to gras_userdata_*() functions, but for libraries. It
      factorize some code developped over and over in the examples and AMOK.
    It has still to be documented and used (only amok/peermanagement is
      converted for now).
  * Fix a vicious bug in the TCP buffering mecanism which leaded to message
    loss when they were small enough to fit into the buffer and sent quickly
    enough so that they can all get received in one shoot.
  * gras_datadesc_by_name and gras_msgtype_by_name: now raise an exception
    if not found. Use the *_or_null() variant for the old semantic.
  * In gras_msg_handle, do not discard messages without callback.
    They are probably messages to be explicitly awaited later (ie, proofs of
    mis-synchronization in userland since they are sent before being awaited)
    No big deal usually.
  * gras_socket_meas_send/recv: semantic changed!
    The numerical arguments used to be (1) the total amount of data to send
    and (2) msg_size. This was changed to (1) msg_size and (2) amount of
    messages. This was need for the fool willing to send more than MAXINT
    bytes on quite fat pipes.

  AMOK:
  * Do really rename the hostmanagement module to peermanagement. [Mt]
    Ie, rename functions from amok_hm_* to amok_pm_*. This breaks the API,
    but this is rather new and this was documented in the module
    documentation (poor excuses, I admit)
  * Bandwidth measurement semantic changed! This follows the changes to
    gras_socket_meas_send/recv explained above.

  SIMDAG:
  * A sequential mode has been added to the workstations. When a workstation
    is in sequential mode, it can execute only one task, and the other tasks
    are waiting in a FIFO. [Christophe Thiery]

  SURF:
  * The KCCFLN05 workstation model now handles parallel tasks. It is the
    model for SIMDAG. [Christophe Thiery]
  * Bug fix in the maxmin solver: Some values were close to 0 instead of
    equal to 0, which caused some bad behaviors in
    saturated_constraint_set_update. I now use a threshold mechanism like in
    surf. [AL]

  XBT:
  * When running manually src/testall, you select specific units [Mt]
    testall is the result of our cunit mecanism, and should replace all
    the scripty thingy around since bash don't run easily on billware.

  * A mallocator system has been added. [Christophe Thiery]
    Mallocators allow you to recycle your unused objects instead of freeing them
    and allocating new ones.

  Documentation update:
  * FAQ reworking + New FAQs:
    - "Valgrind spits tons of errors!" [Mt]
    - "How to repport bugs" [Mt]
    - "Cross-compiling a Windows DLL of SimGrid from Linux" [Mt]
    - "What is the difference between MSG, SimDag, and GRAS?" [Mt]
    - Communication time measurement within MSG [AL]
    - I experience weird communication times when I change the latency [AL]
  * GRAS tutorial [Mt]
    It contains:
     - an introduction to the framework and to the used communication model
     - an initiatic tour introducing the most proheminent features:
       o Part 1: Bases
         . Lesson 0: Installing GRAS
         . Lesson 1: Setting up your own project
       o Part 2: Message passing
         . Lesson 2: Exchanging simple messages
         . Lesson 3: Passing arguments to the processes (in SG)
         . Lesson 4: Attaching callbacks to messages
         . Lesson 5: Using globals in processes
         . Lesson 6: Logging informations properly
         . Lesson 7: Using internal timers
         . Lesson 8: Handling errors through exceptions
         . Lesson 9: Exchanging simple data
         . Lesson 10: Remote Procedure Calling (RPC)
         . Lesson 11: Explicitely waiting for messages
         . Recapping of message passing features in GRAS
     - A HOWTO section containing:
       o HOWTO design a GRAS application
       More are due, of course. They will come latter. In the meanwhile, you can
       check the examples which are still here.

 -- Da SimGrid team <simgrid-devel@lists.gforge.inria.fr> Fri Mar 16 21:11:46 CET 2007

SimGrid (3.1) stable; urgency=high

  General:
  * Port to gcc 4.x
    There was a stack corruption somewhere, visible only when optimizing
    with these versions. [Vince]

  SIMDAG:
  * This is a NEW module! SimDAG (SD for short) is a revival of the old SG
    module that enabled to play with Directed Acyclic Graphs. It is built
    directly on top of SURF and provides an API rather close to the old
    SG. Some old codes using SG are currently under rewrite to check that
    all needful functions are provided. [Christophe Thiery]

  SURF:
  * Complete rewrite of the KCCFLN05 workstation model. It is now an
    extension of the classical CLM03 model that gracefully handles
    failures. This is now the default model for MSG and GRAS. It doesn't
    handle parallel tasks yet though. [AL]
  * Bug fix: Weights were not correctly set in the network part.
    WARNING: This may have resulted in incorrect results with simulations
    where there are more than one flow on a given link. [AL]

  SURF, MSG, GRAS:
  * After a (long ?) discussion on simgrid-devel, we have decided that the
    convention we had on units was stupid. That is why it has been decided
    to move from (MBits, MFlops, seconds) to (Bits, Flops, seconds).
    WARNING : This means that all previous platform files will not work as
    such with this version! A warning is issued to ask users to update
    their files. [AL]
    A conversion script can be found in the contrib module of the CVS, under
    the name contrib/platform_generation/surfxml_update.pl [MQ]

  MSG,GRAS:
  * Bug fix: Processes were started in reverse order, wrt deployment file.
    WARNING: if your code relies on this bug, please fix it.    [AL]
  * Bug fix: Add a test in MSG_task_execute to stop whenever a task is
    being executed on two different locations.                  [AL]
  * Bug fix: Failures are now better supported thanks to Derrick's tests
    (there was many failure situations I hadn't thought of and that weren't
    correctly handled). [AL]
  * New function: MSG_host_is_avail indicates you whether a given m_host_t
    is up or down. [AL]

  GRAS:
  * New! a real RPC mecanism, as it ought to be since too long. [MQ]
      Exception occurring on server-side are propagated back to client (!).

    API CHANGE: the callback changed their prototype. Change:
        int my_handler(gras_socket_t expeditor, void *payload_data) {
      to:
        int my_handler(gras_msg_cb_ctx_t ctx  , void *payload_data) {
          gras_socket_t expeditor=gras_msg_cb_ctx_from(ctx);
      and you're set.
  * New! function: gras_msg_handleall to deal with all messages arriving
      within a given period.
  * New! function: gras_socket_server_range to get a server socket in a
    range of port numbers (ease to avoid port number conflicts) [MQ]
  * New! gras processes display their backtrace when they get a SIGUSR1
      or when Ctrl-C is pressed. Use Ctrl-C Ctrl-C to exit.
      Sweet to debug RL processes [MQ]

  AMOK:
  * Bandwidth module:
    - Do not force experiment sizes to be expressed in kb, or it becomes
      impossible to measure the latency this way (needs one byte-long tests)
    WARNING: this changes the amok_bw_* function semantic. [MQ]
    - Implements the link saturation stuff. [MQ]
  * Peer management module:
    New! module factorizing code that we wrote over and over [MQ].

  XBT:
  * New module: cunit (my jUnit implementation in ansi C) [MQ]
    - Test units are placed directly into the library code, they get extracted
      automatically and placed into the src/testall binary.
    - Convert most of the XBT tests to this system.
  * New functions: xbt_dynar_getfirst_as() and xbt_dynar_getlast_as() [MQ]
  * XML parsing: rewrote parts of flexml to enable multiple xml parsers to
    live in the same C code. This required to change a little bit the API
    of surfxml parsing but shouldn't be an issue for end-users. [AL]
  * New module: sparse graph structure with basic algorithms (this is work
    in progress and the API is not considered to be frozen yet). [AL]
  * Display more information on backtraces: source line & function names are
    now displayed just like valgrind does (rely on addr2line tool) [MQ]
  * New function: xbt_backtrace_display(). Sweet while debuging [MQ]
  * Reworked a little bit some #include statements to load only required
    headers. Some user code that relied on SimGrid to include stdlib or
    stdio may need to include it by themselves. [AL]
  * Fixed xbt/log.h. A missing SG_BEGIN_DECL prevented compilation with
    g++. [AL]
  * Renamed xbt_host_t into xbt_peer_t since it betterly describes what I
    meant. This breaks the API of AMOK and of xbt/config. Sorry about this,
    but I guess that almost nobody used those parts. [MQ]

 -- Da SimGrid team <simgrid-devel@lists.gforge.inria.fr> Fri, 14 Jul 2006 01:32:27 +0200

SimGrid (3.0.1) stable; urgency=low

  XBT:
  * Unfortunately, I had missed 5 misnamed functions:
      xbt_fifo_item_t xbt_fifo_newitem(void);
      void xbt_fifo_freeitem(xbt_fifo_item_t);
      xbt_fifo_item_t xbt_fifo_getFirstItem(xbt_fifo_t l);
      xbt_fifo_item_t xbt_fifo_getNextItem(xbt_fifo_item_t i);
      xbt_fifo_item_t xbt_fifo_getPrevItem(xbt_fifo_item_t i);
    They're now deprecated. Please use their new versions:
      xbt_fifo_item_t xbt_fifo_new_item(void);
      void xbt_fifo_free_item(xbt_fifo_item_t);
      xbt_fifo_item_t xbt_fifo_get_first_item(xbt_fifo_t l);
      xbt_fifo_item_t xbt_fifo_get_next_item(xbt_fifo_item_t i);
      xbt_fifo_item_t xbt_fifo_get_prev_item(xbt_fifo_item_t i);
    [AL]
  * Bugfix: really disconnect fifo items which are remove_item()ed [AL]
  * Documentation: xbt_log module unmercifully reworked [MQ]
  * Bugfix: there was a problem with the ending of contexts with
    the pthread backend. It caused some weird deadlock or behavior
    depending on the pthread implementation. [AL]
  * Bugfix: get the exceptions raised in the simulator repport where
    and why they come from when they are not catched in time [AL, MQ]

  SURF:
  * Bugfix: Do repport the error when two non-connected hosts try to
    exchange data (Thanks to Flavien for stumbling into this one) [AL]

  SURF:
  * Add additionnal checkings on communications. Assert that two
    communicating hosts are connected by a set of links... [AL]

  MSG:
  * Add additionnal checkings on channel values in communication [AL]
  * New: MSG_task_get_source to see on which host a task was generated [HC]
  * New: int MSG_task_probe_from_host(int channel, m_host_t host): returns
    the number of tasks waiting to be received on channel and sent
    by host. [AL]
  * New: MSG_error_t MSG_task_get_from_host(m_task_t * task, int channel, m_host_t host);
    waits for the first task coming from a given host.. [AL]

  GRAS new functionnalities: [MQ]
  * Enhance the parsing macro to allow the size of multidimentional objects
    to be given thru annotations.
  * New example (and documentation): Matrix Multiplication a la RPC
    (as when I was young!) and fix a bunch of bugs found on the way.

  GRAS performance improvements: [MQ]
  [DataDesc]
  * Reduce the amount of cbps creation/destruction by making it static to
    datadesc_send/recv() and using a (newly created) cbps_reset (based on
    dynar_reset ())
  [Virtu]
  * Change libdata to a set so that we can search for stuff by ID (and thus
    reduce the insane amount of dict lookups)

  [Transport]
  * Actually implement gras_datadesc_copy() so that we don't have to mimick
    RL communication on top of SG since it's so uneffective.
    It may also be used for inter-thread communication in RL, one day.
  * Use gras_datadesc_copy() to exchange messages on top of SG
    Allows to:
    - improve message exchange performance on top of SG
    - deprecate transport_plugin_sg.c:gras_trp_sg_chunk_send() & recv()
  * Don't exchange on the network the size of the used part of buffer,
    instead, specify the possible buffer size to read().
    Advantages:
     - reduces the amount of read/write calls (one pair per exchange)
     - reduces the amount of exchanged data (the size)
     - allows to retrieve all arrived data on receiver side, if we don't need
       it right now (subsequent read will peek the buffer)
     - allows the receiver to proceed with the begining of the stream before
       everything is arrived
     - make it possible to build an iov transport (using readv/writev)
    Extra difficulty:
     - take care of the data with non-stable storage (like stacked data),
       and bufferize them.
  * If possible, TCP send uses vector I/O (when writev() is here)
     - Don't use it for receive since we send data sizes and data on the
       same stream, so we wouldn't be able to chain large amount of chunks
       before having to flush the stuff to read the size.
  * Rework the transport plugin mecanism to simplify it and reduce the
    amount of pointer dereferencement when searching for the right function
    to use.

  * I guess that now, we do almost as few system calls as possible while
    doing as few data copy as possible.

    To improve it further, we could try to send all the sizes first and then
    all the data (to use iov on receiving size), but it's only a partial
    solution: when you have 2 dimensional data, the sizes of the second
    dimension is data of the first dimension, so you need 3 streams.

    I'm not sure the potential performance gains justify the coding burden.

 -- Da SimGrid team <simgrid-devel@lists.gforge.inria.fr>  Fri, 21 Oct 2005 14:42:20 +0200

SimGrid (3.00) stable; urgency=high

 SURF:
  * New! Give the possibility to hijack the surf parser and thus bypass
    MSG_create_environment and MSG_launch_application. Have a look at
    examples/msg/msg_test_surfxml_bypassed.c to see how it can be done.

 -- Arnaud Legrand <simgrid-devel@lists.gforge.inria.fr>  Sat, 20 Aug 2005 23:25:25 -0700

SimGrid (2.96) unstable; urgency=low

  AKA SimGrid 3 rc 2.

  XBT:
  * New! Exception handling with setjmp or such (code from OSSP ex) [MQ]
    This deprecates the xbt_error_t mecanisms.
    It modifies (simplifies) all XBT and GRAS API.
    MSG API keeps unchanged (exceptions raised by XBT are catched from
     within MSG and masked with existing error handling facilities)

  SURF:
  * New! Add a FATPIPE model. [AL]
  * New! Add a parallel task model. [AL]
  * New! Add automatically a loopback interface (in the default
    network model) if none was precised.

  MSG
  * Bugfix: MSG_process_resume now works with the current running process.
    [AL]
  * New! Add MSG_parallel_task_create and MSG_parallel_task_execute. [AL]
  * Modification of MSG_task_get_compute_duration. Once a task has been
    processed, the value returned by this function is now equal to 0. [AL]
  * New! Add double MSG_task_get_remaining_computation(m_task_t task) and
    MSG_error_t MSG_task_cancel(m_task_t task). Add a state
    (MSG_TASK_CANCELLED) to MSG_error_t corresponding to the cancelation
    of a m_task. For now, MSG_task_cancel only works with computation
    tasks. [AL]
  * New! Add double MSG_get_host_speed(m_host_t h) that returns the speed
    of the processor (in Mflop/s) regardless of the current load on the
    machine. [AL]
  * API Change: use proper naming convention for MSG_getClock and
    MSG_process_isSuspended: MSG_get_clock and MSG_process_is_suspended.
    [AL]
  * New! Add void MSG_task_set_priority(m_task_t task, double priority).
    This function changes the priority of a computation task. This priority
    doesn't affect the transfer rate. A priority of 2 will make a task
    receive two times more cpu power than the other ones. This function
    has been added to suit the needs of Nguyen The Loc and hasn't been that
    much tested yet. So if it fails, please report it and send me your code.
    [AL]
  * API Change: removed all functions and types that were marked "deprecated"
    since many months. Renamed MSG_global_init_args to MSG_global_init.

 -- Da SimGrid team <simgrid-devel@lists.gforge.inria.fr>  Mon,  8 Aug 2005 17:58:47 -0700

SimGrid (2.95) unstable; urgency=low

  XBT
  * Steal some nice code to GNU pth to fix context detection and usage [AL]
  * Cleanup in the xbt_config API; add configuration callbacks. [MQ]
  * Cleanup in the initialization API: the unused "defaultlog" is dead. [MQ]

  SURF
  * Bugfix: Allow absolute paths for platform description files [MQ]
  * Bugfix: do free the variables after use. Leads to drastic performance
    improvement [AL]
  * Implement max_duration (ie, timeouts) on resources [AL]

  MSG
  * Implement MSG_config to configure MSG at runtime. xbt_cfg test on a real
    case ;) [MQ]
  * Implement MSG_channel_select_from() to help GRAS now that SURF provide
    the needed support (timeouts) [AL]

  GRAS (new features)
  * Implement measurement sockets. You can now get the bandwidth between two
    hosts thanks to AMOK (see below). [MQ]
  * gras_datadesc_dynar() builds a dynar type descriptor, allowing to send
    dynar over the network (yeah) [MQ]
  * Real (even if simplistic) implementation of gras_os_myname() on RL [MQ]
  * simple/static token-ring example. [Alexandre Colucci and MQ]
  * Use MSG_channel_select_from() and remove the *slow* hack we had to put
    in place before [MQ]

  GRAS (bug fixes)
  * Differentiate the types "char[22]" and "unsigned char[22]" in automatic
    type parsing. "short" and "long" modifiers were also ignored; other
    modifier (such as reference level) are still ignored. [MQ]
  * Embeed the buffer size within the buffer itself on SG. [MQ]
    That way, send() are atomic and cannot get intermixed anymore (at least
    the ones which are less than 100k; bigger messages still have the issue)
  * Array size pushed by the field, not by the field type (or each
    and every long int will push stuff to the cbps) [MQ]
  * use select() to sleep since it allows to portably sleep less than one
    second. [MQ]

  GRAS (minor cleanups)
  * <project>.Makefile.local (generated from gras_stub_generator) |MQ]:
    - Do clean .o files
    - Compile with -g
  * Type Callbacks now receive the gras_datadesc_type_t they work on as argument.
  * type category 'ignored' killed as it was never used and were difficult
    to transmit.
  * whether a type can cycle or not is now a flag, leaving room for more
    flags (as "ignored", if we feel the need one day ;)
  * Rename raw sockets to measurement sockets since "raw" has another
    meaning in networking community.

  AMOK
  * Advanced Metacomputing Overlay Kit introduction. It is based over GRAS
    and offers features not belonging to GRAS but that most applications
    need. One day, it may be a set of plugins loadable at runtime.
  * New module: bandwidth
    bandwidth measurement between arbitrary nodes running this module. [MQ]

 -- Da SimGrid team <simgrid-devel@lists.gforge.inria.fr>  Thu, 30 Jun 2005 16:29:20 -0700

SimGrid (2.94) unstable; urgency=low

  The first beta release of SimGrid 3 !

  >>>Arnaud<<<
  (documentation)
  * Update the main page and the FAQ. Adding references to gforge.

  (gras)
  * Add a gras_os_getpid function.

  (msg)
  * Add MSG_task_get_compute_duration() and MSG_task_get_data_size()
  * Extend the logs so that they also print PID, hostname, date, ... if
    available.
  * Convert the MSG example to the use of xbt_logs instead of PRINT_MESSAGE,
    and kill the old version which were in testsuite/
  * Rewrite tools/MSG_visualization/colorize.pl for using with logs instead
    of PRINT_MESSAGE

  (xbt)
  * Add xbt_os_time(). As the rest of xbt/portability, this is not public
    for users. Instead, each programming environment (GRAS, MSG,...) use it
    when needed to provide such a feature to users.
    Don't shortcut the mecanism or you will also shortcut the virtualization
    you need on the simulator.

  >>>Martin<<<
  (infrastructure)
  * Cleanups in configury with regard to compile optimization/warning flags.
    Also add -fno-loop-optimize to any powerpc since it's the optimization
    killing gcc (< 3.4.0).
  * Doxygen cleanups: move MSG examples, kill the second Doxygen phase
    needed by MSG examples complications
  * Borrow configury beautifications from PHP

  (xbt)
  * Bugfix: XBT_LOG_NEW_DEFAULT_CATEGORY now compiles without compiler
    warning (thanks loris for stumbling into this one).
  * Bugfix: stop loading private headers (gras_config.h) from the public
    ones (xbt/swag.h).

  (gras)
  * Change SIMGRID_INSTALL_PATH to GRAS_ROOT in Makefiles generated for user.
  * Rename gras_get_my_fqdn to gras_os_myname and implement it in the simulator
    RL would imply a DNS resolver, which is *hard* to do in a portable way
    (and therefore delayed).
  * Implement a real timer mecanism and use it in timing macros. This allows
    to avoid rounding errors and get a 0.000005 sec precision in timing
    macros. While I was at it, various cleanups:
     - allow to declare more than one timed section per file (fix a stupid bug)
     - move some private declaration to the right place
     - merge conditional execution and timing macros into emulation module
     - document the module
     - make sure the module cleanups its mess on gras_exit
  * Documentation improvements:
     - (new) how to compile applications using GRAS
     - (new) emulation support (timing macros)

 -- Da SimGrid team <simgrid-devel@lists.gforge.inria.fr>  Fri, 13 May 2005 10:49:31 +0200

SimGrid (2.93) unstable; urgency=low

  Alpha 4 on the path to SimGrid 3 (aka the "neuf-trois" version)

  [Arnaud]
   - Use Paje properly where used. Still to be sanitized properly.
   - Portability fix: Add an implementation of the contexts using pthread

  [Martin]
  (misc)
   - Add xbt_procname(): returns the name of the current process.
     Use it to show the current process's name in all logging.
  (infrastructure)
   - fix detection of older flex version and the reaction, since we do
     depend on modern ones (we use lex_destroy)
   - Better separation of SG and RL in the libs: remove all simulation code
     from libgras. As a result, this lib is now only 200k when stripped.
     Some of the xbt modules may also be duplicated (two sets and such) and
     should be cleaned/killed before SG3.
   - Insist on using xlC on AIX because of weird problems involving gcc there.
   - Cleanup the make remote stuff. This is now done by scripts
     tools/graspe-{master,slave} (GRAS Platform Expender). This is still
     mainly for our private use, but we're working on changing them to user
     tools, too.
  (gras)
   - Bugfix: flush the socket on close only if there is some *output*.
   - Bugfix: flush idempotent when there's nothing to send (don't send size=0)
  (msg)
   - Add MSG_task_get_name. The task names are mainly for debugging purpose,
     but anyway.

 -- SimGrid team <simgrid2-users@listes.ens-lyon.fr>  Fri,  4 Mar 2005 14:32:37 -0800

SimGrid (2.92) unstable; urgency=low

  Alpha 3 on the path to SimGrid 3

  [Arnaud]
  (gras)
   - New! First try of benchmarking macros.
   - New! First try so that gras_stub_generator generate deployment and
     remote compilation helpers.
  (msg)
   - Bugfix: Initialization fix in msg_test.

  [Martin]
  (surf)
   - Bugfix: applied patch to lexer so that it doesn't need a huge heap.
  (xbt)
   - Bugfix: let dicts work with NULL content (_foreach didn't) and cleanups
  (gras)
   - API Change: gras_os_sleep to take the amount of seconds as a double.
     Accepting an int was error prone since it was the only location where
     seconds were coded as such. It leaded to damn rounding errors.
   - Bugfix: Hard to belive that timers ever worked before this.

 -- SimGrid team <simgrid2-users@listes.ens-lyon.fr>  Wed, 23 Feb 2005 22:09:21 +0100

SimGrid (2.91) unstable; urgency=low

  Alpha 2 on the path to SimGrid 3

  [Arnaud]
  (surf)
   - Bug fix in the lmm_solver.
  (msg)
   - New! Interface to Paje (see http://www-id.imag.fr/Logiciels/paje/)
     through the function MSG_paje_output.
   - New! Introducing two new functions MSG_process_kill() and MSG_process_killall().
   - It is possible to bound the rate of a communication in MSG with
     MSG_task_put_bounded() (was already in the previous version but I had forgotten
     to write it in the changelog).
   - Bug fix to let GRAS run on top of MSG until we move it directly on top
     of the SURF.

  [Martin]
  (infrastructure)
   - Various cleanups to the autotools stuff
   - Begin to move Gras examples to examples/gras/
   - Let make distcheck work again (yeah!)
  (documentation)
   - documentation overhauled using doxygen.
     gtk-doc-tools is dead in SimGrid now.
   - Automatically extract all existing logging categories, and add the list
     to the documentation (long standing one, to say the less)
  (gras)
   - Cleanup the known architecture table. Reorder the entries to group what
     should be, and use a more consistent naming scheme.
     (some of the test dataset are still to be regenerated)
   - New! Allow library to register globals on each process just as userdata
     does.
      This is implemented using a xbt_dict and not a xbt_set, so we loose the
       lookup time (for now).
      Use it in msg and trp.
      This cleans a lot the internals and helps enforcing privacy of the
       headers between the gras components.
   - New! Add a timer mechanism, not unlike cron(8) and at(1).
   - Bugfix: gras_os_time was delirious in RL.
   - Bugfix: gras_trp_select/RL don't run into the wall when asked to select
     onto 0 sockets.
   - Reenable GRAS now that it works.

 -- Arnaud Legrand <Arnaud.Legrand@imag.fr>  Mon, 14 Feb 2005 14:02:13 -0800

SimGrid (2.90) unstable; urgency=low

  Alpha 1 on the path to SimGrid 3

  * It is a long time since the last release of SimGrid. I'm sorry about
    that but as I had told you, I was rewriting a lot of things. I apologize
    to those who had been reporting bugs to me and that I had not answered.
    If your bug is still in the new version, please tell me. Here is a
    summary of the main changes.

  * REVOLUTION 1: The SimGrid project has merged with the GRAS project
    lead by Martin Quinson. As a consequence SimGrid gains a lot in
    portability, speed, and a lot more but you'll figure it out later.
    SimGrid now comprises 3 different projects : MSG, GRAS and SMPI.
    I wanted to release the new MSG as soon as possible and I have
    broken GRAS, which is the reason why, for now, only MSG is fully
    functional. A laconic description of these projects is available
    in the documentation.

  * REVOLUTION 2: I have removed SG and I am now using a new simulation
    kernel optimized for our needs (called SURF but only the developers
    should use it). Hence, MSG is now roughly 30 times faster and I think
    that by rewriting a little bit MSG, I could event speed it up a little
    bit more. Beside the gain in speed, it is also much easier to encode a
    new platform model with SURF than it was with SG. More to come...

  * REVOLUTION 3: I have tried to change a little as possible the API of
    MSG but a few things really had to disappear. The main differences
    with the previous version are :
       1) no more m_links_t and the corresponding functions. Platforms are
         directly read from a XML description and cannot be hard-coded
         anymore. The same format is used for application deployment
         description. The new format is described in the documentation.
         Have a look in tools/platform_generation. There is a tiny script
         that converts from the old platform format to the new one. Concerning
         the application deployment format, parsing the old one is tricky.
         I think most of you should however be able to convert your files.  If
         it is really an issue, I can write a C code that does the conversion.
         Let me know.
       2) the toolbox tbx does not exist anymore. We now have a library
          with much more data-structures but without the hash-tables (we have
          dictionaries that are much faster).

 -- Arnaud Legrand <Arnaud.Legrand@imag.fr>  Mon, 31 Jan 2005 10:45:53 -0800

*****************************************************************************
* Follows the old GRAS changelog. It does not follow the same syntax, but I *
* don't feel like converting the oldies. (Mt)                                *
*****************************************************************************

2005-01-31 Arnaud
  Version 2.90: "the long awaited one"
  - Finished rewriting and debugging MSG. Rewrote the documentation.
  - disable GRAS for now since it needs to be ported to the newest SG

2004-12-16 Martin
  - Finish the port to windows (using mingw32 for cross-compile)

2004-11-28 Arnaud
  - Main loop and datastructures of SURF. A cpu resource object is
    functional. Surf can thus be used to create cpu's with variable
    performance on which you can execute some actions.

2004-11-15 Martin Quinson
  - Port to ARM. Simply added the alignment and size descriptions. Should
    work, but the ARM machines are so slow that I didn't had the opportunity
    to 'make check' over there yet.

2004-11-15 Arnaud Legrand
  - Trace manager now written. It uses a heap structure and is therefore
    expected to be efficient. It may however be speeded up (particularly
    when many events occur at the same date) by using red and black
    trees. One day maybe...
  - Max-min linear system solver written. It uses a sparse matrix
    structure taking advantage of its expected use. Most operations are
    O(1) and free/calloc are called as few as possible. The computation of
    the minimum could however be improved by using a red and black tree
    (again ! ;).

2004-11-03 Arnaud Legrand
  - Rename every gras_* function that was in xbt/ to its xbt_
    counterpart.
  - Add a heap and a doubly-linked list to xbt
  - Added a dichotomy to the dictionaries. make check works as well before
    so I assume that the patch is correct. I do not know however if things
    run effectively faster than before now. :)

  Inclusion of the SimGrid tree in the GRAS one. The archive is renamed to
  SimGrid, and the version number is bumped to 2.x

2004-10-29 Martin Quinson
  - Introduction of the remote errors.
    They are the result of a RMI/RPC on the remote machine.
    ErrCodes being scalar values, you can't get the host on which those
    errors did happen. Extending the error mechanism as in Gnome is possible.
    No idea yet whether it is a good idea.

2004-10-28 Martin Quinson
  - Interface revolution: the Starred Structure Eradication.
    I used to do typedef struct {} toto_t; and then handle *toto_t.
    Arnaud (and Oli) didn't like it, and I surrendered. Now, you have:
      - ???_t is a valid type (builded with typedef)
      - s_toto_t is a structure (access to fields with .)
      - s_toto   is a structure needing 'struct' keyword to be used
      - e_toto_t is an enum
      -   toto_t is an 'object' (struct*)
    Exemple:
      typedef struct s_toto {} s_toto_t, *toto_t;
      typedef enum {} e_toto_t;
    Moreover, only toto_t (and e_toto_t) are public. The rest (mainly
     s_toto_t) is private.

  - While I was at it, all gras_<obj>_free() functions want a gras_<obj>_t*
    so that it can set the variable to NULL. It was so for dicts and sets,
    it changed for dynars.

  - Fix a bunch of memleaks in dict_remove
  - Fix a bug in sg/server_socket opening: it failed all the time.

2004-10-07 Martin Quinson
  - Speed up dynar lookup operation a bit.

    gras_dynar_get is dead.

    Now, you can choose between gras_dynar_get_cpy (the old gras_dynar_get
    but should be avoided for efficiency reasons) and gras_dynar_get_ptr
    (which gives you the address of the stored data).

    gras_dynar_get_as is an helpful macro which allows you to retrieve a
    copy of the data using an affectation to do the job and not a memcpy.

    int toto = gras_dynar_get_as(dyn,0,int); rewrites itself to
    int toto = *(int*)gras_dynar_get_ptr(dyn,0);

    It does not really speedup the dynar test because they are
    setting elements all the time (and look them seldom). But the dict does
    far more lookup than setting.

    So, this brings the dict_crash test from ~33s to ~25s (200000 elms).

2004-10-05 Martin Quinson
  - Allow to (en/dis)able the cycle detection at run time.

    Whether we should check for cycle or not is now a property of each
    datatype. When you think there may be some cycle, use datadesc_cycle_set.
    datadesc_cycle_unset allow to remove this property when previously set.

    Note that the cycle detection is off by default since it impacts the
    performance. Watch the data you feed GRAS with ;)

    This property is hereditary. Any element embedded in a structure having it
    set have it set for the time of this data exchange.

    You should set it both on sender and receiver side. If you don't set it on
    sender side, it will enter an endless loop. If you forget on receiver
    side, the cycles won't be recreated after communication.

  - Header reorganization.
    Kill gras_private.h, each submodule must load the headers it needs.

2004-10-04 Martin Quinson
  - Interface revolution: do not try to survive to malloc failure.

    Now, gras_malloc and friends call gras_abort() on failure.
    As a conclusion, malloc_error is not a valid error anymore, and all
      functions for which it was the only gras_error_t return value are
      changed. They now return void, or there result directly.
    This simplify the API a lot.

2004-09-29 Martin Quinson
  - Re-enable raw sockets.
    Created by gras_socket_{client,server}_ext;
    Used with gras_raw_{send,recv}
    No select possible.

    It should allow to kill the last bits of gras first version soon.

    This is not completely satisfactory yet (duplicate code with
     chunk_{send,recv}; a bit out of the plugin mechanism), but it should
     work.

  - Simplify transport plugin (internal) interface by not passing any
    argument to _server and _client, but embedding them in the socket
    struct directly.

2004-09-28 Martin Quinson
  - Finish the port to AIX.
    autoconf was my problem (segfault within the malloc replacement
    function. No idea why)

2004-09-16 Martin Quinson
  - Fix some size_t madness on 64bit architectures.

2004-09-08 Martin Quinson
  - Reduce the number of system headers loaded, overload some more system
    calls (such as malloc to cast the result of the system one, and work
    properly on AIX)
  - Fix and reintroduce the config support

2004-09-07 Martin Quinson
  - Source code reorganization to allow Arnaud to surf all over there.
  - Allow to document the logging categories.
  - Remove all uppercase from logging categories and useless cleanup in names.

2004-08-18 Martin Quinson
  Version 0.6.2 (protocol not changed; API changed)
  - Interface cleanup: gras_msgtype_by_name returns the type (instead of a
     gras_error_t), and NULL when not found. Functions expecting a msgtype
     as argument (msg_wait; msg_send) deal with NULL argument by providing a
     hopefully usefull message.
  - Portability to prehistoric sparcs again

2004-08-17 Martin Quinson
  Version 0.6.1 (protocol not changed; ABI not changed)
  - prealloc some buffers to speed things up

2004-08-11 Martin Quinson
  Version 0.6 (protocol not changed; ABI expended)
  - The parsing macro can deal with the references, provided that you add
    the relevant annotations (using GRAS_ANNOTE(size,field_name))

2004-08-09 Martin Quinson
  Version 0.5 (protocol not changed; ABI changed)
  - Allow to off turn the cycle detection code in data exchange at
    compilation time. It should be at run time, but I'm short of time (and
    the config stuff is still broken). That way, we keep dict out of the
    critical path, which is good because the performance is poor:
     - search not dichotomial yet
     - dynar give no way to access their content and memcpy everytime
  - In composed data description (struct, ref and so on), stop foolness of
    keeping the subtype's ID, but store the type itself. This keeps sets out
    of the critical path, which is good since they rely on dynar and
    dictionnaries. The only loose of that is that we cannot detect the
    redeclaration of a structure/union with another content (but I'm not sure
    the code detected well this error before anyway). We still can detect
    the redefinition discrepancy for the other types.
  - Use a whole bunch of optimisation flags (plus -fno-strict-aliasing since
    it breaks the code because of type-punning used all over the place).
    This breaks on all non-gcc architectures (for now).

  All those changes (plus the buffer of last time) allow me to gain 2 order
  of magnitude on cruel tests consisting of 800000 array of integers on two
  level of a hierarchical structure (200 secondes -> 4 secondes)

  API change:
    - the selector of reference must now return the type it points to, not
      the ID of this type.

2004-08-06 Martin Quinson
  Version 0.4 (protocol changed; ABI not changed)
  - Allow to pass --gras-log argument to processes in simulation mode. Really.
  - New debugging level: trace (under debug) to see effect of GRAS_IN/OUT
  - Implement a buffer transport, and use it by default (it relies on tcp in
     real life and on sg in simulation).
    That's a bit hackish since I had a new field to the structure to store
     its data without interfering with the subtype ones. Inheritance
     is tricky in C. And that's a kind of reverse inheritance with one class
     derivating two classes. Or maybe a game with java interfaces. Anyway,
     that's damn hard in C (at least).
    Moreover, I got tired while trying to ensure plugin separation and
     genericity in SG mode. MSG wants me to do weird things, so let's go for
     cruel hacks (temporarily of course ;).
     See comment in transport_private.h:71
  - do not include all the _interface headers in private but in the files
    which really need them (to cut the compilation time when they are
    modified)

2004-07-26 Martin Quinson
  Version 0.3 (protocol not changed; ABI changed)
  - Major overhault of the datadesc interface to simplify it:
    - shorted the function names:
      s/gras_datadesc_declare_struct/gras_datadesc_struct/ and so on
    - add a trivial way to push/pop integers into the cbps without malloc.
      This allows to make really generic sub_type description, which simply
        pop their size of the stack.
    - add a function gras_datadesc_ref_pop_arr() which does what users want
      most of the time: Declare a dynamic array (which pops its size of the
      stack) and declare a reference to it. Poor name, but anyway.
    - kill the post-send callback, add a post-receive one

2004-07-23 Martin Quinson
  Version 0.2 (protocol changed; ABI changed)
  - add some testing for cpbs in the test cases, and fix some more bugs.
    This invalidate again the little64 data file, since I cannot regenerate
    it myself.
  - remove an awfull optimization in the logging stuff, allowing me to:
    - understand it again
    - learn gcc how to check that the argument match the provided format
    - fix all errors revealed by gcc after that
  - internal keys of dict are not \0 terminated. Deal with it properly in
    loggings instead of segfaulting when the user want to see the logs :-/

2004-07-22 Martin Quinson
  - Fix some stupid bug preventing cbps (callback postit) from working

2004-07-21 Martin Quinson
  - Some documentation cleanups
  - remove the useless last argument of msgtype_declare
  - rename the Virtu functions to fit into the 'os' namespace
  - move headers src/include -> src/include/gras/ and stop fooling with
    gras -> . symbolic link
  - make distcheck is now successful

2004-07-19 Martin Quinson
  Version 0.1.1
  - Build shared library also
  - Install html doc to the right location
  - stop removing maintainer files in make clean
  - build tests only on make check

2004-07-13 Martin Quinson
  version 0.1
  - No major issue in previous version => change versionning schema
  - Re-enable little64 convertion test now that Abdou kindly regenerated the
    corresponding dataset.

2004-07-11 Martin Quinson
  version 0.0.4
  - Get it working with any kind of structure (we can compute the padding
    bytes remotely for all the architectures I have access to)
  - Implement the structure parsing macro (still not quite robust/complete)
  - Improvement to the remote testing toysuite

2004-07-10 Martin Quinson
 [autoconf mechanism]
  - get ride of a bunch of deprecated macros
  - actually run the test for two-compliment, not only compile it :-/
  - test whether the structures get packed (and bail out if yes. Damn.
    Alignment is a serious matter)
  - test whether the structures get compacted (but respecting the alignment
    constraints of each types)
  - test whether the array fields of structures can straddle alignment boundaries
 [base]
  - Damnit, double are bigger than float (typo in creation of 'double' datadesc)
    (took me 2 hours to find that bug, looking at the wrong place)
  - Add gras_datadesc_declare_{union,struct}_close(). They must be used
    before sending/receiving and are used to compute the offsets of fields
  - Given that padding size depend even on compiler options, keep track of
    alignment and aligned_size only for the current architecture. Not a big
    deal since we send structure fields one after the other (seems
    reasonable).
  - Add the datastructure used for IEEE paper by the PBIO guys to the test
    program, let it work on linux/gcc/little32. portability todo.

2004-07-08 Martin Quinson
  - import and improve remote compilation support from FAST
  - make sure make check works on half a dozen of machines out there

2004-07-07 Martin Quinson
 Let's say it's version 0.0.3 ;)
  - Implement conversions (yuhu!)
  - Let it work on solaris (beside conversion, of course)
  - Stupid me, using rand() to generate the conversion datatests in not wise.

2004-07-06 Martin Quinson
  - Let make dist work, since I'm gonna need it to compile on remote hosts
  - Let Tests/datadesc_usage write the architecture on which the file was
    generated as first byte.
  - Add PowerPC (being also IRIX64), SPARC (also power4) and ALPHA
    architecture descriptions.
  - Add datadesc_usage.{i386,ppc,sparc} files being the result of execution
    on those architectures.
  - Optimization: send/recv array of scalar in one shoot

2004-07-05 Martin Quinson
  - YEAH! GRAS/SG and GRAS/RL are both able to run the ping example !

  - Plug a whole bunch of memleaks
  - each process now have to call gras_{init,exit}. One day, their log
    settings will be separated
  - Continue the code factorisation between SG, RL and common in Transport.

2004-07-04 Martin Quinson
 [Transport]
  - Redistribution between SG and RL.
    We wanna have to accept in SG, so move accepted related parts of RL in
    the common part. (more precisely, the dynar of all known sockets is no
    more a static in transport.c, but part of the process_data)
 [Core/module.c]
 [gras_stub_generator]
  - Bug fix: Do call gras_process_init from gras_init (wasnt called in RL).

2004-07-03 Martin Quinson
  - Create a new log channel tbx containing dict, set, log, dynar (to shut
    them all up in one shot)
 [DataDesc]
  - Fix the ugly case of reference to dynamic array.
  - New (semi-public) function gras_datadesc_size to allow the messaging
    layer to malloc the needed space for the buffer.
 [Transport]
  - gras_socket_close now expect the socket to close (and not its address to
    put NULL in it after it). This is because the socket passed to handlers
    is one of their argument (=> not writable).
 [Messaging]
  - propagate the interface cleanup from last week in datadesc, ie remove a
    superfluous level of indirection. User pass adress of variable
    containing data (both when sending and receiving), and not of a variable
    being a pointer to the data. Let's say that I like it better ;)
      The price for that is constructs like "int msg=*(int*)payload" in
    handlers, but it's a fine price, IMHO.
 [examples/ping]
  - Let it work in RL (yuhu)

2004-06-21 Martin Quinson
 [Transport]
   - porting SG plugin and SG select to new standards (works almost).
   - plug memleaks and fix bugs around.

 [DataDesc]
   - cleanup the prototype of data recv and force users to specify when they
     want to handle references to objects. Test case working even for cycles.
   - plug memleaks. Valgrind is perfectly ok with this.

2004-06-12 Martin Quinson
 [Transport]
   - cleanup the separation between plugin and main code in plugin creation

2004-06-11 Martin Quinson
 [Transport]
   - Reput hook for raw sockets, needed for BW experiments
   - kill a few lines of dead code
 [Data description] Interface cleanup
   - gras_datadesc_by_name returns the searched type or NULL.
     That way, no variable is needed to use a type desc once, which makes
      the code clearer.
   - gras_datadesc_declare_[struct|union]_append_name is removed. The last
      two parameters were strings (field name, type name), leading to
      common errors.
 [Dicos] Interface cleanup
   - gras_dico_retrieve -> gras_dico_get ; gras_dico_insert -> gras_dico_set
     This is consistant with the dynar API.

2004-04-21 Martin Quinson
 [Messaging]
   - Porting to new standards.
 [Data description]
   - interface cleanup.
     There is no bag anymore, no need to take extra provision to mask the
       pointers behind "ID".
     Better splitup of functions between files create/exchange/convert.
       This is still a bit artificial since convert and receive are so
       interleaved, but anyway.
 [Virtu(process)]
   - add a queued message list to procdata (the ones not matching criteria
     in msg_wait)
   - factorize some more code between SG and RL wrt procdata
 [Tests]
   - use gras_exit in example to track memleaks
   - get rid of gs_example now that GS is properly integrated into gras
   - update run_test to integrate the lastest tests (datadesc)
 [Logging]
   - rename WARNINGn macros to WARNn since it prooved error-prone

2004-04-19 Martin Quinson
 [Data description]
   - register init/exit functions within gras module mechanism
   - send/receive function.
   Convertion is not implemented, but short-cutted if not needed.
   struct/array elements are sent one by one (instead of block-wise), but
     nobody really cares (yet). Get a prototype before optimizing.
   - tests (using a file socket) for DD send/receive on:
     - base types: int, float
     - array: fixed size, string (ie ref to dynamic string)
     - structure: homogeneous, heterogeneous
     - chained list, graph with cycle
   Believe it or not, valgrind is not too unhappy with the results. The
    cycle happily segfaults, but the others are ok. And I'm sick of pointers
    for now.
 [Transport]
   [File plugin]
     - Bugfix when using a filename explicitely (instead of '-')

2004-04-09 Martin Quinson
 [Transport plugins]
   - factorize more code between RL and SG in socket creation
   - Complete the implementation and tests of:
     o TCP
     o file (only in RL, and mainly for debugging)

     I lost 3 days to design a portable address resolver, and then decided
       that the prototype mainly have to run on my box.
     Addressing portability too early may be like optimizing too early :-/
 [Tests]
   - use gras_init in the Tests instead of the crappy parse_log_opt
     (the latter function is removed)
 [Conditional execution]
   - New functions: gras_if_RL/gras_if_SG (basic support for this)
 [Code reorganisation]
  - Get rid of libgrasutils.a since it makes more trouble than it solves.
    Build examples against the RL library, since there is no way to disable
    its creation for now.

For information, the beginning of coding on GRAS was back in june
2003. I guess that every line has been rewritten at least twice since
then.<|MERGE_RESOLUTION|>--- conflicted
+++ resolved
@@ -1,4 +1,3 @@
-<<<<<<< HEAD
 SimGrid (3.9) NOT RELEASED; urgency=low
 
  SMPI:
@@ -7,10 +6,7 @@
 
  -- $date Da SimGrid team <simgrid-devel@lists.gforge.inria.fr>
 
-SimGrid (3.8.1) NOT RELEASED; urgency=low
-=======
 SimGrid (3.8.1) stable; urgency=low
->>>>>>> f320eef2
 
  * Add missing file "tesh.1" to the archive.
 
